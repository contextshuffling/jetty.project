//
//  ========================================================================
//  Copyright (c) 1995-2017 Mort Bay Consulting Pty. Ltd.
//  ------------------------------------------------------------------------
//  All rights reserved. This program and the accompanying materials
//  are made available under the terms of the Eclipse Public License v1.0
//  and Apache License v2.0 which accompanies this distribution.
//
//      The Eclipse Public License is available at
//      http://www.eclipse.org/legal/epl-v10.html
//
//      The Apache License v2.0 is available at
//      http://www.opensource.org/licenses/apache2.0.php
//
//  You may elect to redistribute this code under either of these licenses.
//  ========================================================================
//

package org.eclipse.jetty.maven.plugin;

import java.io.File;
import java.util.ArrayList;
import java.util.List;
<<<<<<< HEAD
=======
import java.util.Locale;
>>>>>>> 7a1d076e

import org.eclipse.jetty.util.log.Log;
import org.eclipse.jetty.util.log.Logger;
import org.eclipse.jetty.util.resource.Resource;
<<<<<<< HEAD
import org.eclipse.jetty.util.resource.ResourceCollection;
import org.eclipse.jetty.webapp.Configuration;
=======
>>>>>>> 7a1d076e
import org.eclipse.jetty.webapp.WebAppClassLoader;
import org.eclipse.jetty.webapp.WebAppContext;
import org.eclipse.jetty.webapp.WebInfConfiguration;


/**
 * MavenWebInfConfiguration
 * 
 * WebInfConfiguration to take account of overlaid wars expressed as project dependencies and
 * potential configured via the maven-war-plugin.
 */
public class MavenWebInfConfiguration extends WebInfConfiguration
{
    private static final Logger LOG = Log.getLogger(MavenWebInfConfiguration.class);
<<<<<<< HEAD

    public static final String RESOURCE_BASES_POST_OVERLAY = "org.eclipse.jetty.resource.postOverlay";
    protected static int COUNTER = 0; 
    protected Resource _originalResourceBase;
    protected List<Resource>  _unpackedOverlayResources;

    public MavenWebInfConfiguration()
    {
        hide("org.apache.maven.",
             "org.codehaus.plexus.");
    }

    @Override
    public Class<? extends Configuration> replaces()
    {
        return WebInfConfiguration.class;
    }

=======
    
>>>>>>> 7a1d076e
    /** 
     * @see org.eclipse.jetty.webapp.WebInfConfiguration#configure(org.eclipse.jetty.webapp.WebAppContext)
     */
    public void configure(WebAppContext context) throws Exception
    {
        JettyWebAppContext jwac = (JettyWebAppContext)context;
        
        //put the classes dir and all dependencies into the classpath
        if (jwac.getClassPathFiles() != null && context.getClassLoader() instanceof WebAppClassLoader)
        {
            if (LOG.isDebugEnabled())
                LOG.debug("Setting up classpath ...");
            WebAppClassLoader loader=(WebAppClassLoader)context.getClassLoader();
            for (File classpath:jwac.getClassPathFiles())
                loader.addClassPath(classpath.getCanonicalPath());
        }

        super.configure(context);
    }

<<<<<<< HEAD





    
    
    /** 
     * @see org.eclipse.jetty.webapp.WebInfConfiguration#deconfigure(org.eclipse.jetty.webapp.WebAppContext)
     */
    public void deconfigure(WebAppContext context) throws Exception
    {   
        super.deconfigure(context);
        //restore whatever the base resource was before we might have included overlaid wars
        context.setBaseResource(_originalResourceBase);
        //undo the setting of the overlayed resources
        context.removeAttribute(RESOURCE_BASES_POST_OVERLAY);
    }

    
    

    /** 
     * @see org.eclipse.jetty.webapp.WebInfConfiguration#unpack(org.eclipse.jetty.webapp.WebAppContext)
     */
    @Override
    public void unpack(WebAppContext context) throws IOException
    {
        //Unpack and find base resource as normal
        super.unpack(context);
        
        //Get the base resource for the "virtual" webapp
        _originalResourceBase = context.getBaseResource();

        JettyWebAppContext jwac = (JettyWebAppContext)context;

        //determine sequencing of overlays
        _unpackedOverlayResources = new ArrayList<Resource>();

       

        if (jwac.getOverlays() != null && !jwac.getOverlays().isEmpty())
        {
            List<Resource> resourceBaseCollection = new ArrayList<Resource>();

            for (Overlay o:jwac.getOverlays())
            {
                //can refer to the current project in list of overlays for ordering purposes
                if (o.getConfig() != null && o.getConfig().isCurrentProject() && _originalResourceBase.exists())
                {
                    resourceBaseCollection.add(_originalResourceBase); 
                    LOG.debug("Adding virtual project to resource base list");
                    continue;
                }

                Resource unpacked = unpackOverlay(jwac,o);
                _unpackedOverlayResources.add(unpacked); //remember the unpacked overlays for later so we can delete the tmp files
                resourceBaseCollection.add(unpacked); //add in the selectively unpacked overlay in the correct order to the webapps resource base
                LOG.debug("Adding "+unpacked+" to resource base list");
            }

            if (!resourceBaseCollection.contains(_originalResourceBase) && _originalResourceBase.exists())
            {
                if (jwac.getBaseAppFirst())
                {
                    LOG.debug("Adding virtual project first in resource base list");
                    resourceBaseCollection.add(0, _originalResourceBase);
                }
                else
                {
                    LOG.debug("Adding virtual project last in resource base list");
                    resourceBaseCollection.add(_originalResourceBase);
                }
            }
            jwac.setBaseResource(new ResourceCollection(resourceBaseCollection.toArray(new Resource[resourceBaseCollection.size()])));
        }
        
        jwac.setAttribute(RESOURCE_BASES_POST_OVERLAY, jwac.getBaseResource());
    }



    protected  Resource unpackOverlay (WebAppContext context, Overlay overlay)
    throws IOException
    {
        LOG.debug("Unpacking overlay: " + overlay);
        
        if (overlay.getResource() == null)
            return null; //nothing to unpack
   
        //Get the name of the overlayed war and unpack it to a dir of the
        //same name in the temporary directory
        String name = overlay.getResource().getName();
        if (name.endsWith("!/"))
            name = name.substring(0,name.length()-2);
        int i = name.lastIndexOf('/');
        if (i>0)
            name = name.substring(i+1,name.length());
        name = name.replace('.', '_');
        name = name+(++COUNTER); //add some digits to ensure uniqueness
        File dir = new File(context.getTempDirectory(), name); 
        
        //if specified targetPath, unpack to that subdir instead
        File unpackDir = dir;
        if (overlay.getConfig() != null && overlay.getConfig().getTargetPath() != null)
            unpackDir = new File (dir, overlay.getConfig().getTargetPath());
        
        overlay.getResource().copyTo(unpackDir);
        //use top level of unpacked content
        Resource unpackedOverlay = Resource.newResource(dir.getCanonicalPath());
        
        LOG.debug("Unpacked overlay: "+overlay+" to "+unpackedOverlay);
        return  unpackedOverlay;
    }
=======
    /**
     * Get the jars to examine from the files from which we have
     * synthesized the classpath. Note that the classpath is not
     * set at this point, so we cannot get them from the classpath.
     * @param context the web app context
     * @return the list of jars found
     */
    @Override
    protected List<Resource> findJars (WebAppContext context)
    throws Exception
    {
        List<Resource> list = new ArrayList<>();
        JettyWebAppContext jwac = (JettyWebAppContext)context;
        List<File> files = jwac.getWebInfLib();
        if (files != null)
        {
            files.forEach( file -> {
                if (file.getName().toLowerCase(Locale.ENGLISH).endsWith(".jar")
                    || file.isDirectory())
                {
                    try
                    {
                        LOG.debug( " add  resource to resources to examine {}", file );
                        list.add(Resource.newResource(file.toURI()));
                    }
                    catch (Exception e)
                    {
                        LOG.warn("Bad url ", e);
                    }
                }
            } );
        }

        List<Resource> superList = super.findJars(context);
        if (superList != null)
            list.addAll(superList);
        return list;
    }
    
    
    
    

    /** 
     * Add in the classes dirs from test/classes and target/classes
     * @see org.eclipse.jetty.webapp.WebInfConfiguration#findClassDirs(org.eclipse.jetty.webapp.WebAppContext)
     */
    @Override
    protected List<Resource> findClassDirs(WebAppContext context) throws Exception
    {
        List<Resource> list = new ArrayList<>();
        
        JettyWebAppContext jwac = (JettyWebAppContext)context;
        List<File> files = jwac.getWebInfClasses();
        if (files != null)
        {
            files.forEach( file -> {
                if (file.exists() && file.isDirectory())
                {
                    try
                    {
                        list.add(Resource.newResource(file.toURI()));
                    }
                    catch (Exception e)
                    {
                        LOG.warn("Bad url ", e);
                    }
                }
            } );

        }
        
        List<Resource> classesDirs = super.findClassDirs(context);
        if (classesDirs != null)
            list.addAll(classesDirs);
        return list;
    }



>>>>>>> 7a1d076e
}<|MERGE_RESOLUTION|>--- conflicted
+++ resolved
@@ -21,19 +21,10 @@
 import java.io.File;
 import java.util.ArrayList;
 import java.util.List;
-<<<<<<< HEAD
-=======
-import java.util.Locale;
->>>>>>> 7a1d076e
-
 import org.eclipse.jetty.util.log.Log;
 import org.eclipse.jetty.util.log.Logger;
 import org.eclipse.jetty.util.resource.Resource;
-<<<<<<< HEAD
-import org.eclipse.jetty.util.resource.ResourceCollection;
 import org.eclipse.jetty.webapp.Configuration;
-=======
->>>>>>> 7a1d076e
 import org.eclipse.jetty.webapp.WebAppClassLoader;
 import org.eclipse.jetty.webapp.WebAppContext;
 import org.eclipse.jetty.webapp.WebInfConfiguration;
@@ -48,12 +39,7 @@
 public class MavenWebInfConfiguration extends WebInfConfiguration
 {
     private static final Logger LOG = Log.getLogger(MavenWebInfConfiguration.class);
-<<<<<<< HEAD
-
-    public static final String RESOURCE_BASES_POST_OVERLAY = "org.eclipse.jetty.resource.postOverlay";
-    protected static int COUNTER = 0; 
-    protected Resource _originalResourceBase;
-    protected List<Resource>  _unpackedOverlayResources;
+    
 
     public MavenWebInfConfiguration()
     {
@@ -67,9 +53,6 @@
         return WebInfConfiguration.class;
     }
 
-=======
-    
->>>>>>> 7a1d076e
     /** 
      * @see org.eclipse.jetty.webapp.WebInfConfiguration#configure(org.eclipse.jetty.webapp.WebAppContext)
      */
@@ -90,201 +73,8 @@
         super.configure(context);
     }
 
-<<<<<<< HEAD
 
 
 
 
-
-    
-    
-    /** 
-     * @see org.eclipse.jetty.webapp.WebInfConfiguration#deconfigure(org.eclipse.jetty.webapp.WebAppContext)
-     */
-    public void deconfigure(WebAppContext context) throws Exception
-    {   
-        super.deconfigure(context);
-        //restore whatever the base resource was before we might have included overlaid wars
-        context.setBaseResource(_originalResourceBase);
-        //undo the setting of the overlayed resources
-        context.removeAttribute(RESOURCE_BASES_POST_OVERLAY);
-    }
-
-    
-    
-
-    /** 
-     * @see org.eclipse.jetty.webapp.WebInfConfiguration#unpack(org.eclipse.jetty.webapp.WebAppContext)
-     */
-    @Override
-    public void unpack(WebAppContext context) throws IOException
-    {
-        //Unpack and find base resource as normal
-        super.unpack(context);
-        
-        //Get the base resource for the "virtual" webapp
-        _originalResourceBase = context.getBaseResource();
-
-        JettyWebAppContext jwac = (JettyWebAppContext)context;
-
-        //determine sequencing of overlays
-        _unpackedOverlayResources = new ArrayList<Resource>();
-
-       
-
-        if (jwac.getOverlays() != null && !jwac.getOverlays().isEmpty())
-        {
-            List<Resource> resourceBaseCollection = new ArrayList<Resource>();
-
-            for (Overlay o:jwac.getOverlays())
-            {
-                //can refer to the current project in list of overlays for ordering purposes
-                if (o.getConfig() != null && o.getConfig().isCurrentProject() && _originalResourceBase.exists())
-                {
-                    resourceBaseCollection.add(_originalResourceBase); 
-                    LOG.debug("Adding virtual project to resource base list");
-                    continue;
-                }
-
-                Resource unpacked = unpackOverlay(jwac,o);
-                _unpackedOverlayResources.add(unpacked); //remember the unpacked overlays for later so we can delete the tmp files
-                resourceBaseCollection.add(unpacked); //add in the selectively unpacked overlay in the correct order to the webapps resource base
-                LOG.debug("Adding "+unpacked+" to resource base list");
-            }
-
-            if (!resourceBaseCollection.contains(_originalResourceBase) && _originalResourceBase.exists())
-            {
-                if (jwac.getBaseAppFirst())
-                {
-                    LOG.debug("Adding virtual project first in resource base list");
-                    resourceBaseCollection.add(0, _originalResourceBase);
-                }
-                else
-                {
-                    LOG.debug("Adding virtual project last in resource base list");
-                    resourceBaseCollection.add(_originalResourceBase);
-                }
-            }
-            jwac.setBaseResource(new ResourceCollection(resourceBaseCollection.toArray(new Resource[resourceBaseCollection.size()])));
-        }
-        
-        jwac.setAttribute(RESOURCE_BASES_POST_OVERLAY, jwac.getBaseResource());
-    }
-
-
-
-    protected  Resource unpackOverlay (WebAppContext context, Overlay overlay)
-    throws IOException
-    {
-        LOG.debug("Unpacking overlay: " + overlay);
-        
-        if (overlay.getResource() == null)
-            return null; //nothing to unpack
-   
-        //Get the name of the overlayed war and unpack it to a dir of the
-        //same name in the temporary directory
-        String name = overlay.getResource().getName();
-        if (name.endsWith("!/"))
-            name = name.substring(0,name.length()-2);
-        int i = name.lastIndexOf('/');
-        if (i>0)
-            name = name.substring(i+1,name.length());
-        name = name.replace('.', '_');
-        name = name+(++COUNTER); //add some digits to ensure uniqueness
-        File dir = new File(context.getTempDirectory(), name); 
-        
-        //if specified targetPath, unpack to that subdir instead
-        File unpackDir = dir;
-        if (overlay.getConfig() != null && overlay.getConfig().getTargetPath() != null)
-            unpackDir = new File (dir, overlay.getConfig().getTargetPath());
-        
-        overlay.getResource().copyTo(unpackDir);
-        //use top level of unpacked content
-        Resource unpackedOverlay = Resource.newResource(dir.getCanonicalPath());
-        
-        LOG.debug("Unpacked overlay: "+overlay+" to "+unpackedOverlay);
-        return  unpackedOverlay;
-    }
-=======
-    /**
-     * Get the jars to examine from the files from which we have
-     * synthesized the classpath. Note that the classpath is not
-     * set at this point, so we cannot get them from the classpath.
-     * @param context the web app context
-     * @return the list of jars found
-     */
-    @Override
-    protected List<Resource> findJars (WebAppContext context)
-    throws Exception
-    {
-        List<Resource> list = new ArrayList<>();
-        JettyWebAppContext jwac = (JettyWebAppContext)context;
-        List<File> files = jwac.getWebInfLib();
-        if (files != null)
-        {
-            files.forEach( file -> {
-                if (file.getName().toLowerCase(Locale.ENGLISH).endsWith(".jar")
-                    || file.isDirectory())
-                {
-                    try
-                    {
-                        LOG.debug( " add  resource to resources to examine {}", file );
-                        list.add(Resource.newResource(file.toURI()));
-                    }
-                    catch (Exception e)
-                    {
-                        LOG.warn("Bad url ", e);
-                    }
-                }
-            } );
-        }
-
-        List<Resource> superList = super.findJars(context);
-        if (superList != null)
-            list.addAll(superList);
-        return list;
-    }
-    
-    
-    
-    
-
-    /** 
-     * Add in the classes dirs from test/classes and target/classes
-     * @see org.eclipse.jetty.webapp.WebInfConfiguration#findClassDirs(org.eclipse.jetty.webapp.WebAppContext)
-     */
-    @Override
-    protected List<Resource> findClassDirs(WebAppContext context) throws Exception
-    {
-        List<Resource> list = new ArrayList<>();
-        
-        JettyWebAppContext jwac = (JettyWebAppContext)context;
-        List<File> files = jwac.getWebInfClasses();
-        if (files != null)
-        {
-            files.forEach( file -> {
-                if (file.exists() && file.isDirectory())
-                {
-                    try
-                    {
-                        list.add(Resource.newResource(file.toURI()));
-                    }
-                    catch (Exception e)
-                    {
-                        LOG.warn("Bad url ", e);
-                    }
-                }
-            } );
-
-        }
-        
-        List<Resource> classesDirs = super.findClassDirs(context);
-        if (classesDirs != null)
-            list.addAll(classesDirs);
-        return list;
-    }
-
-
-
->>>>>>> 7a1d076e
 }