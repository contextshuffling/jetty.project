--- conflicted
+++ resolved
@@ -6,11 +6,7 @@
     <version>19</version>
   </parent>
   <artifactId>jetty-project</artifactId>
-<<<<<<< HEAD
   <version>8.0.2-SNAPSHOT</version>
-=======
-  <version>7.5.2-SNAPSHOT</version>
->>>>>>> b67d307f
   <name>Jetty :: Project</name>
   <url>${jetty.url}</url>
   <packaging>pom</packaging>
