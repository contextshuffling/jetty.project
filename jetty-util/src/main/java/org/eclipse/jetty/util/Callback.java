//
//  ========================================================================
//  Copyright (c) 1995-2016 Mort Bay Consulting Pty. Ltd.
//  ------------------------------------------------------------------------
//  All rights reserved. This program and the accompanying materials
//  are made available under the terms of the Eclipse Public License v1.0
//  and Apache License v2.0 which accompanies this distribution.
//
//      The Eclipse Public License is available at
//      http://www.eclipse.org/legal/epl-v10.html
//
//      The Apache License v2.0 is available at
//      http://www.opensource.org/licenses/apache2.0.php
//
//  You may elect to redistribute this code under either of these licenses.
//  ========================================================================
//

package org.eclipse.jetty.util;

import java.util.concurrent.CompletableFuture;

/**
 * <p>A callback abstraction that handles completed/failed events of asynchronous operations.</p>
 *
 * <p>Semantically this is equivalent to an optimise Promise&lt;Void&gt;, but callback is a more meaningful
 * name than EmptyPromise</p>
 */
public interface Callback
{
    /**
     * Instance of Adapter that can be used when the callback methods need an empty
     * implementation without incurring in the cost of allocating a new Adapter object.
     */
<<<<<<< HEAD
    Callback NOOP = new Callback(){};
=======
    Callback NOOP = new Callback()
    {
    };
>>>>>>> 684c96a1

    /**
     * <p>Callback invoked when the operation completes.</p>
     *
     * @see #failed(Throwable)
     */
    default void succeeded()
    {
    }

    /**
     * <p>Callback invoked when the operation fails.</p>
     * @param x the reason for the operation failure
     */
    default void failed(Throwable x)
    {
    }

    /**
     * @return True if the callback is known to never block the caller
     */
    default boolean isNonBlocking()
    {
        return false;
    }

<<<<<<< HEAD
    /**
     * <p>Creates a non-blocking callback from the given incomplete CompletableFuture.</p>
     * <p>When the callback completes, either succeeding or failing, the
     * CompletableFuture is also completed, respectively via
     * {@link CompletableFuture#complete(Object)} or
     * {@link CompletableFuture#completeExceptionally(Throwable)}.</p>
     *
     * @param completable the CompletableFuture to convert into a callback
     * @return a callback that when completed, completes the given CompletableFuture
     */
    static Callback from(CompletableFuture<?> completable)
    {
        return from(completable, false);
    }

    /**
     * <p>Creates a callback from the given incomplete CompletableFuture,
     * with the given {@code blocking} characteristic.</p>
     *
     * @param completable the CompletableFuture to convert into a callback
     * @param blocking whether the callback is blocking
     * @return a callback that when completed, completes the given CompletableFuture
     */
    static Callback from(CompletableFuture<?> completable, boolean blocking)
    {
        if (completable instanceof Callback)
            return (Callback)completable;

        return new Callback()
        {
            @Override
            public void succeeded()
            {
                completable.complete(null);
            }

            @Override
            public void failed(Throwable x)
            {
                completable.completeExceptionally(x);
            }

            @Override
            public boolean isNonBlocking()
            {
                return !blocking;
            }
        };
    }

=======
>>>>>>> 684c96a1
    /**
     * Callback interface that declares itself as non-blocking
     */
    interface NonBlocking extends Callback
    {
        @Override
        default boolean isNonBlocking()
        {
            return true;
        }
    }

<<<<<<< HEAD
=======
    class Nested implements Callback
    {
        private final Callback callback;

        public Nested(Callback callback)
        {
            this.callback = callback;
        }

        public Nested(Nested nested)
        {
            this.callback = nested.callback;
        }

        @Override
        public void succeeded()
        {
            callback.succeeded();
        }

        @Override
        public void failed(Throwable x)
        {
            callback.failed(x);
        }

        @Override
        public boolean isNonBlocking()
        {
            return callback.isNonBlocking();
        }
    }

>>>>>>> 684c96a1
    /**
     * <p>A CompletableFuture that is also a Callback.</p>
     */
<<<<<<< HEAD
    class Completable extends CompletableFuture<Void> implements Callback
    {
        private final boolean blocking;

        public Completable()
        {
            this(false);
        }

        public Completable(boolean blocking)
        {
            this.blocking = blocking;
        }

        @Override
        public void succeeded()
        {
            complete(null);
        }

        @Override
        public void failed(Throwable x)
        {
            completeExceptionally(x);
        }

        @Override
        public boolean isNonBlocking()
        {
            return !blocking;
        }
=======
    @Deprecated
    class Adapter implements Callback
    {
>>>>>>> 684c96a1
    }
}<|MERGE_RESOLUTION|>--- conflicted
+++ resolved
@@ -32,13 +32,9 @@
      * Instance of Adapter that can be used when the callback methods need an empty
      * implementation without incurring in the cost of allocating a new Adapter object.
      */
-<<<<<<< HEAD
-    Callback NOOP = new Callback(){};
-=======
-    Callback NOOP = new Callback()
-    {
+    static Callback NOOP = new Callback(){};
+
     };
->>>>>>> 684c96a1
 
     /**
      * <p>Callback invoked when the operation completes.</p>
@@ -65,7 +61,6 @@
         return false;
     }
 
-<<<<<<< HEAD
     /**
      * <p>Creates a non-blocking callback from the given incomplete CompletableFuture.</p>
      * <p>When the callback completes, either succeeding or failing, the
@@ -116,8 +111,6 @@
         };
     }
 
-=======
->>>>>>> 684c96a1
     /**
      * Callback interface that declares itself as non-blocking
      */
@@ -130,8 +123,6 @@
         }
     }
 
-<<<<<<< HEAD
-=======
     class Nested implements Callback
     {
         private final Callback callback;
@@ -164,12 +155,9 @@
             return callback.isNonBlocking();
         }
     }
-
->>>>>>> 684c96a1
     /**
      * <p>A CompletableFuture that is also a Callback.</p>
      */
-<<<<<<< HEAD
     class Completable extends CompletableFuture<Void> implements Callback
     {
         private final boolean blocking;
@@ -201,10 +189,5 @@
         {
             return !blocking;
         }
-=======
-    @Deprecated
-    class Adapter implements Callback
-    {
->>>>>>> 684c96a1
     }
 }