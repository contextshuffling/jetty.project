--- conflicted
+++ resolved
@@ -676,7 +676,7 @@
 
         try
         {
-            String resourceName = clazz.getName().replace('.', '/') + ".class";
+            String resourceName = TypeUtil.toClassReference(clazz);
             if (loader != null)
             {
                 URL url = loader.getResource(resourceName);
@@ -717,17 +717,6 @@
                     }
                 }
             }
-<<<<<<< HEAD
-=======
-            
-            String resourceName = TypeUtil.toClassReference(clazz);
-            ClassLoader loader = clazz.getClassLoader();
-            URL url = (loader == null ? ClassLoader.getSystemClassLoader() : loader).getResource(resourceName);
-            if (url != null)
-            {
-                return URIUtil.getJarSource(url.toURI());
-            }
->>>>>>> 5e3cecee
         }
         catch (URISyntaxException ignore)
         {
