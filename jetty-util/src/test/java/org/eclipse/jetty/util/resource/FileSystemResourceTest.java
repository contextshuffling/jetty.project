--- conflicted
+++ resolved
@@ -21,6 +21,7 @@
 import java.io.BufferedWriter;
 import java.io.ByteArrayOutputStream;
 import java.io.File;
+import java.io.IOException;
 import java.io.InputStream;
 import java.io.InputStreamReader;
 import java.io.StringReader;
@@ -319,49 +320,44 @@
             }
         }
     }
-<<<<<<< HEAD
-
-    private String findRootDir(FileSystem fs)
-=======
-    
+
     @ParameterizedTest
     @MethodSource("fsResourceProvider")
     public void testAccessUniCodeFile(Class resourceClass) throws Exception
     {
         Path dir = workDir.getEmptyPathDir();
-        
+
         String readableRootDir = findRootDir(dir.getFileSystem());
         assumeTrue(readableRootDir != null, "Readable Root Dir found");
-        
+
         Path subdir = dir.resolve("sub");
         Files.createDirectories(subdir);
-    
+
         touchFile(subdir.resolve("swedish-å.txt"), "hi a-with-circle");
         touchFile(subdir.resolve("swedish-ä.txt"), "hi a-with-two-dots");
         touchFile(subdir.resolve("swedish-ö.txt"), "hi o-with-two-dots");
-        
+
         try (Resource base = newResource(resourceClass, subdir.toFile()))
         {
             Resource refA1 = base.addPath("swedish-å.txt");
             Resource refA2 = base.addPath("swedish-ä.txt");
             Resource refO1 = base.addPath("swedish-ö.txt");
-            
+
             assertThat("Ref A1 exists", refA1.exists(), is(true));
             assertThat("Ref A2 exists", refA2.exists(), is(true));
             assertThat("Ref O1 exists", refO1.exists(), is(true));
-    
+
             assertThat("Ref A1 alias", refA1.isAlias(), is(false));
             assertThat("Ref A2 alias", refA2.isAlias(), is(false));
             assertThat("Ref O1 alias", refO1.isAlias(), is(false));
-            
+
             assertThat("Ref A1 contents", toString(refA1), is("hi a-with-circle"));
             assertThat("Ref A2 contents", toString(refA2), is("hi a-with-two-dots"));
             assertThat("Ref O1 contents", toString(refO1), is("hi o-with-two-dots"));
         }
     }
-    
-    private String findRootDir(FileSystem fs) throws IOException
->>>>>>> 1867d24e
+
+    private String findRootDir(FileSystem fs)
     {
         // look for a directory off of a root path
         for (Path rootDir : fs.getRootDirectories())
@@ -1517,7 +1513,7 @@
             assertThat("getAlias()", resource.getAlias(), nullValue());
         }
     }
-    
+
     private String toString(Resource resource) throws IOException
     {
         try (InputStream inputStream = resource.getInputStream();
@@ -1527,7 +1523,7 @@
             return outputStream.toString("utf-8");
         }
     }
-    
+
     private void touchFile(Path outputFile, String content) throws IOException
     {
         try (StringReader reader = new StringReader(content);
