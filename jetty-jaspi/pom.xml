<project xmlns="http://maven.apache.org/POM/4.0.0" xmlns:xsi="http://www.w3.org/2001/XMLSchema-instance" xsi:schemaLocation="http://maven.apache.org/POM/4.0.0 http://maven.apache.org/maven-v4_0_0.xsd">
  <parent>
    <groupId>org.eclipse.jetty</groupId>
    <artifactId>jetty-project</artifactId>
<<<<<<< HEAD
    <version>8.1.15-SNAPSHOT</version>
=======
    <version>7.6.16-SNAPSHOT</version>
>>>>>>> adbc6879
  </parent>
  <modelVersion>4.0.0</modelVersion>
  <artifactId>jetty-jaspi</artifactId>
  <name>Jetty :: JASPI Security</name>
  <description>Jetty security infrastructure</description>
  <url>http://www.eclipse.org/jetty</url>
  <properties>
    <bundle-symbolic-name>${project.groupId}.jaspi</bundle-symbolic-name>
  </properties>
  <build>
    <plugins>
      <plugin>
        <groupId>org.apache.felix</groupId>
        <artifactId>maven-bundle-plugin</artifactId>
        <extensions>true</extensions>
        <executions>
          <execution>
            <goals>
              <goal>manifest</goal>
            </goals>
            <configuration>
              <instructions>
                <Import-Package>javax.servlet.*;version="2.6.0",*</Import-Package>
                <Export-Package>org.eclipse.jetty.security.jaspi.*;version="${parsedVersion.osgiVersion}"</Export-Package>
              </instructions>
            </configuration>
          </execution>
        </executions>
      </plugin>
      <plugin>
        <!--
        Required for OSGI
        -->
        <groupId>org.apache.maven.plugins</groupId>
        <artifactId>maven-jar-plugin</artifactId>
        <configuration>
          <archive>               
            <manifestFile>${project.build.outputDirectory}/META-INF/MANIFEST.MF</manifestFile>
          </archive>
        </configuration>
      </plugin>
      <plugin>
        <groupId>org.codehaus.mojo</groupId>
        <artifactId>findbugs-maven-plugin</artifactId>
        <configuration>
          <onlyAnalyze>org.eclipse.jetty.jaspi.*</onlyAnalyze>
        </configuration>
      </plugin>
    </plugins>
  </build>
  <dependencies>
    <dependency>
      <groupId>org.eclipse.jetty</groupId>
      <artifactId>jetty-security</artifactId>
      <version>${project.version}</version>
    </dependency>
    <dependency>
      <groupId>junit</groupId>
      <artifactId>junit</artifactId>
      <scope>test</scope>
    </dependency>
    <dependency>
      <groupId>org.eclipse.jetty.orbit</groupId>
      <artifactId>javax.security.auth.message</artifactId>
    </dependency>
  </dependencies>
</project><|MERGE_RESOLUTION|>--- conflicted
+++ resolved
@@ -2,11 +2,7 @@
   <parent>
     <groupId>org.eclipse.jetty</groupId>
     <artifactId>jetty-project</artifactId>
-<<<<<<< HEAD
-    <version>8.1.15-SNAPSHOT</version>
-=======
-    <version>7.6.16-SNAPSHOT</version>
->>>>>>> adbc6879
+    <version>8.1.16-SNAPSHOT</version>
   </parent>
   <modelVersion>4.0.0</modelVersion>
   <artifactId>jetty-jaspi</artifactId>
