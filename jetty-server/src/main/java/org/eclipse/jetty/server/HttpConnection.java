//
//  ========================================================================
//  Copyright (c) 1995-2019 Mort Bay Consulting Pty. Ltd.
//  ------------------------------------------------------------------------
//  All rights reserved. This program and the accompanying materials
//  are made available under the terms of the Eclipse Public License v1.0
//  and Apache License v2.0 which accompanies this distribution.
//
//      The Eclipse Public License is available at
//      http://www.eclipse.org/legal/epl-v10.html
//
//      The Apache License v2.0 is available at
//      http://www.opensource.org/licenses/apache2.0.php
//
//  You may elect to redistribute this code under either of these licenses.
//  ========================================================================
//

package org.eclipse.jetty.server;

import java.io.IOException;
import java.nio.ByteBuffer;
import java.nio.channels.WritePendingException;
import java.util.concurrent.RejectedExecutionException;
import java.util.concurrent.atomic.AtomicInteger;
import java.util.concurrent.atomic.LongAdder;

import org.eclipse.jetty.http.HttpCompliance;
import org.eclipse.jetty.http.HttpField;
import org.eclipse.jetty.http.HttpGenerator;
import org.eclipse.jetty.http.HttpHeader;
import org.eclipse.jetty.http.HttpHeaderValue;
import org.eclipse.jetty.http.HttpParser;
import org.eclipse.jetty.http.HttpParser.RequestHandler;
import org.eclipse.jetty.http.HttpStatus;
import org.eclipse.jetty.http.MetaData;
import org.eclipse.jetty.http.PreEncodedHttpField;
import org.eclipse.jetty.io.AbstractConnection;
import org.eclipse.jetty.io.ByteBufferPool;
import org.eclipse.jetty.io.Connection;
import org.eclipse.jetty.io.EndPoint;
import org.eclipse.jetty.io.EofException;
import org.eclipse.jetty.io.WriteFlusher;
import org.eclipse.jetty.util.BufferUtil;
import org.eclipse.jetty.util.Callback;
import org.eclipse.jetty.util.IteratingCallback;
import org.eclipse.jetty.util.log.Log;
import org.eclipse.jetty.util.log.Logger;

/**
 * <p>A {@link Connection} that handles the HTTP protocol.</p>
 */
public class HttpConnection extends AbstractConnection implements Runnable, HttpTransport, WriteFlusher.Listener, Connection.UpgradeFrom, Connection.UpgradeTo
{
    private static final Logger LOG = Log.getLogger(HttpConnection.class);
    public static final HttpField CONNECTION_CLOSE = new PreEncodedHttpField(HttpHeader.CONNECTION, HttpHeaderValue.CLOSE.asString());
    public static final String UPGRADE_CONNECTION_ATTRIBUTE = "org.eclipse.jetty.server.HttpConnection.UPGRADE";
    private static final boolean REQUEST_BUFFER_DIRECT = false;
    private static final boolean HEADER_BUFFER_DIRECT = false;
    private static final boolean CHUNK_BUFFER_DIRECT = false;
    private static final ThreadLocal<HttpConnection> __currentConnection = new ThreadLocal<>();

    private final HttpConfiguration _config;
    private final Connector _connector;
    private final ByteBufferPool _bufferPool;
    private final HttpInput _input;
    private final HttpGenerator _generator;
    private final HttpChannelOverHttp _channel;
    private final HttpParser _parser;
    private final AtomicInteger _contentBufferReferences = new AtomicInteger();
    private volatile ByteBuffer _requestBuffer = null;
    private volatile ByteBuffer _chunk = null;
    private final BlockingReadCallback _blockingReadCallback = new BlockingReadCallback();
    private final AsyncReadCallback _asyncReadCallback = new AsyncReadCallback();
    private final SendCallback _sendCallback = new SendCallback();
    private final boolean _recordHttpComplianceViolations;
    private final LongAdder bytesIn = new LongAdder();
    private final LongAdder bytesOut = new LongAdder();

    /**
     * Get the current connection that this thread is dispatched to.
     * Note that a thread may be processing a request asynchronously and
     * thus not be dispatched to the connection.
     *
     * @return the current HttpConnection or null
     * @see Request#getAttribute(String) for a more general way to access the HttpConnection
     */
    public static HttpConnection getCurrentConnection()
    {
        return __currentConnection.get();
    }

    protected static HttpConnection setCurrentConnection(HttpConnection connection)
    {
        HttpConnection last = __currentConnection.get();
        __currentConnection.set(connection);
        return last;
    }

    public HttpConnection(HttpConfiguration config, Connector connector, EndPoint endPoint, HttpCompliance compliance, boolean recordComplianceViolations)
    {
        super(endPoint, connector.getExecutor());
        _config = config;
        _connector = connector;
        _bufferPool = _connector.getByteBufferPool();
        _generator = newHttpGenerator();
        _channel = newHttpChannel();
        _input = _channel.getRequest().getHttpInput();
        _parser = newHttpParser(compliance);
        _recordHttpComplianceViolations = recordComplianceViolations;
        if (LOG.isDebugEnabled())
            LOG.debug("New HTTP Connection {}", this);
    }

    public HttpConfiguration getHttpConfiguration()
    {
        return _config;
    }

    public boolean isRecordHttpComplianceViolations()
    {
        return _recordHttpComplianceViolations;
    }

    protected HttpGenerator newHttpGenerator()
    {
        return new HttpGenerator(_config.getSendServerVersion(), _config.getSendXPoweredBy());
    }

    protected HttpChannelOverHttp newHttpChannel()
    {
        return new HttpChannelOverHttp(this, _connector, _config, getEndPoint(), this);
    }

    protected HttpParser newHttpParser(HttpCompliance compliance)
    {
        return new HttpParser(newRequestHandler(), getHttpConfiguration().getRequestHeaderSize(), compliance);
    }

    protected HttpParser.RequestHandler newRequestHandler()
    {
        return _channel;
    }

    public Server getServer()
    {
        return _connector.getServer();
    }

    public Connector getConnector()
    {
        return _connector;
    }

    public HttpChannel getHttpChannel()
    {
        return _channel;
    }

    public HttpParser getParser()
    {
        return _parser;
    }

    public HttpGenerator getGenerator()
    {
        return _generator;
    }

    @Override
    public boolean isOptimizedForDirectBuffers()
    {
        return getEndPoint().isOptimizedForDirectBuffers();
    }

    @Override
    public long getMessagesIn()
    {
        return getHttpChannel().getRequests();
    }

    @Override
    public long getMessagesOut()
    {
        return getHttpChannel().getRequests();
    }

    @Override
    public ByteBuffer onUpgradeFrom()
    {
        if (BufferUtil.hasContent(_requestBuffer))
        {
            ByteBuffer buffer = _requestBuffer;
            _requestBuffer = null;
            return buffer;
        }
        return null;
    }

    @Override
    public void onUpgradeTo(ByteBuffer buffer)
    {
        if (BufferUtil.hasContent(buffer))
            BufferUtil.append(getRequestBuffer(), buffer);
    }

    @Override
    public void onFlushed(long bytes) throws IOException
    {
        // Unfortunately cannot distinguish between header and content
        // bytes, and for content bytes whether they are chunked or not.
        _channel.getResponse().getHttpOutput().onFlushed(bytes);
    }

    void releaseRequestBuffer()
    {
        if (_requestBuffer != null && !_requestBuffer.hasRemaining())
        {
            if (LOG.isDebugEnabled())
                LOG.debug("releaseRequestBuffer {}", this);
            ByteBuffer buffer = _requestBuffer;
            _requestBuffer = null;
            _bufferPool.release(buffer);
        }
    }

    public ByteBuffer getRequestBuffer()
    {
        if (_requestBuffer == null)
            _requestBuffer = _bufferPool.acquire(getInputBufferSize(), REQUEST_BUFFER_DIRECT);
        return _requestBuffer;
    }

    public boolean isRequestBufferEmpty()
    {
        return BufferUtil.isEmpty(_requestBuffer);
    }

    @Override
    public void onFillable()
    {
        if (LOG.isDebugEnabled())
            LOG.debug("{} onFillable enter {} {}", this, _channel.getState(), BufferUtil.toDetailString(_requestBuffer));

        HttpConnection last = setCurrentConnection(this);
        try
        {
            while (getEndPoint().isOpen())
            {
                // Fill the request buffer (if needed).
                int filled = fillRequestBuffer();
                if (filled > 0)
                    bytesIn.add(filled);
                else if (filled == -1 && getEndPoint().isOutputShutdown())
                    close();

                // Parse the request buffer.
                boolean handle = parseRequestBuffer();

                // If there was a connection upgrade, the other
                // connection took over, nothing more to do here.
                if (getEndPoint().getConnection() != this)
                    break;

                // Handle channel event
                if (handle)
                {
                    boolean suspended = !_channel.handle();

                    // We should break iteration if we have suspended or changed connection or this is not the handling thread.
                    if (suspended || getEndPoint().getConnection() != this)
                        break;
                }
                else if (filled == 0)
                {
                    fillInterested();
                    break;
                }
                else if (filled < 0)
                {
                    if (_channel.getState().isIdle())
                        getEndPoint().shutdownOutput();
                    break;
                }
            }
        }
        finally
        {
            setCurrentConnection(last);
            if (LOG.isDebugEnabled())
                LOG.debug("{} onFillable exit {} {}", this, _channel.getState(), BufferUtil.toDetailString(_requestBuffer));
        }
    }

    /**
     * Fill and parse data looking for content
     *
     * @return true if an {@link RequestHandler} method was called and it returned true;
     */
    protected boolean fillAndParseForContent()
    {
        boolean handled = false;
        while (_parser.inContentState())
        {
            int filled = fillRequestBuffer();
            handled = parseRequestBuffer();
            if (handled || filled <= 0 || _input.hasContent())
                break;
        }
        return handled;
    }

    private int fillRequestBuffer()
    {
        if (_contentBufferReferences.get() > 0)
        {
            LOG.warn("{} fill with unconsumed content!", this);
            return 0;
        }

        if (BufferUtil.isEmpty(_requestBuffer))
        {
            // Get a buffer
            // We are not in a race here for the request buffer as we have not yet received a request,
            // so there are not an possible legal threads calling #parseContent or #completed.
            _requestBuffer = getRequestBuffer();

            // fill
            try
            {
                int filled = getEndPoint().fill(_requestBuffer);
                if (filled == 0) // Do a retry on fill 0 (optimization for SSL connections)
                    filled = getEndPoint().fill(_requestBuffer);

                // tell parser
                if (filled < 0)
                    _parser.atEOF();

                if (LOG.isDebugEnabled())
                    LOG.debug("{} filled {} {}", this, filled, BufferUtil.toDetailString(_requestBuffer));

                return filled;
            }
            catch (IOException e)
            {
                LOG.debug(e);
                _parser.atEOF();
                return -1;
            }
        }
        return 0;
    }

    private boolean parseRequestBuffer()
    {
        if (LOG.isDebugEnabled())
            LOG.debug("{} parse {} {}", this, BufferUtil.toDetailString(_requestBuffer));

        boolean handle = _parser.parseNext(_requestBuffer == null ? BufferUtil.EMPTY_BUFFER : _requestBuffer);

        if (LOG.isDebugEnabled())
            LOG.debug("{} parsed {} {}", this, handle, _parser);

        // recycle buffer ?
        if (_contentBufferReferences.get() == 0)
            releaseRequestBuffer();

        return handle;
    }

    @Override
    public void onCompleted()
    {
        // Handle connection upgrades
        if (_channel.getResponse().getStatus() == HttpStatus.SWITCHING_PROTOCOLS_101)
        {
            Connection connection = (Connection)_channel.getRequest().getAttribute(UPGRADE_CONNECTION_ATTRIBUTE);
            if (connection != null)
            {
                if (LOG.isDebugEnabled())
                    LOG.debug("Upgrade from {} to {}", this, connection);
                _channel.getState().upgrade();
                getEndPoint().upgrade(connection);
                _channel.recycle();
                _parser.reset();
                _generator.reset();
                if (_contentBufferReferences.get() == 0)
                    releaseRequestBuffer();
                else
                {
                    LOG.warn("{} lingering content references?!?!", this);
                    _requestBuffer = null; // Not returned to pool!
                    _contentBufferReferences.set(0);
                }
                return;
            }
        }

        // Finish consuming the request
        // If we are still expecting
        if (_channel.isExpecting100Continue())
        {
            // close to seek EOF
            _parser.close();
        }
        else if (_parser.inContentState() && _generator.isPersistent())
        {
            // If we are async, then we have problems to complete neatly
            if (_input.isAsync())
            {
                if (LOG.isDebugEnabled())
                    LOG.debug("{}unconsumed input {}", _parser.isChunking() ? "Possible " : "", this);
                _channel.abort(new IOException("unconsumed input"));
            }
            else
            {
                if (LOG.isDebugEnabled())
                    LOG.debug("{}unconsumed input {}", _parser.isChunking() ? "Possible " : "", this);
                // Complete reading the request
                if (!_input.consumeAll())
                    _channel.abort(new IOException("unconsumed input"));
            }
        }

        // Reset the channel, parsers and generator
        _channel.recycle();
        if (!_parser.isClosed())
        {
            if (_generator.isPersistent())
                _parser.reset();
            else
                _parser.close();
        }

        // Not in a race here with onFillable, because it has given up control before calling handle.
        // in a slight race with #completed, but not sure what to do with that anyway.
        if (_chunk != null)
            _bufferPool.release(_chunk);
        _chunk = null;
        _generator.reset();

        // if we are not called from the onfillable thread, schedule completion
        if (getCurrentConnection() != this)
        {
            // If we are looking for the next request
            if (_parser.isStart())
            {
                // if the buffer is empty
                if (BufferUtil.isEmpty(_requestBuffer))
                {
                    // look for more data
                    fillInterested();
                }
                // else if we are still running
                else if (getConnector().isRunning())
                {
                    // Dispatched to handle a pipelined request
                    try
                    {
                        getExecutor().execute(this);
                    }
                    catch (RejectedExecutionException e)
                    {
                        if (getConnector().isRunning())
                            LOG.warn(e);
                        else
                            LOG.ignore(e);
                        getEndPoint().close();
                    }
                }
                else
                {
                    getEndPoint().close();
                }
            }
            // else the parser must be closed, so seek the EOF if we are still open
            else if (getEndPoint().isOpen())
                fillInterested();
        }
    }

    @Override
    protected boolean onReadTimeout(Throwable timeout)
    {
        return _channel.onIdleTimeout(timeout);
    }

    @Override
    protected void onFillInterestedFailed(Throwable cause)
    {
        _parser.close();
        super.onFillInterestedFailed(cause);
    }

    @Override
    public void onOpen()
    {
        super.onOpen();
        if (isRequestBufferEmpty())
            fillInterested();
        else
            getExecutor().execute(this);
    }

    @Override
    public void onClose()
    {
        _sendCallback.close();
        super.onClose();
    }

    @Override
    public void run()
    {
        onFillable();
    }

    @Override
    public void send(MetaData.Response info, boolean head, ByteBuffer content, boolean lastContent, Callback callback)
    {
        if (info == null)
        {
            if (!lastContent && BufferUtil.isEmpty(content))
            {
                callback.succeeded();
                return;
            }
        }
        else
        {
            // If we are still expecting a 100 continues when we commit
            if (_channel.isExpecting100Continue())
                // then we can't be persistent
                _generator.setPersistent(false);
        }

        if (_sendCallback.reset(info, head, content, lastContent, callback))
        {
            _sendCallback.iterate();
        }
    }

    HttpInput.Content newContent(ByteBuffer c)
    {
        return new Content(c);
    }

    @Override
    public void abort(Throwable failure)
    {
        if (LOG.isDebugEnabled())
            LOG.debug("abort {} {}", this, failure);
        // Do a direct close of the output, as this may indicate to a client that the
        // response is bad either with RST or by abnormal completion of chunked response.
        getEndPoint().close();
    }

    @Override
    public boolean isPushSupported()
    {
        return false;
    }

    @Override
    public void push(org.eclipse.jetty.http.MetaData.Request request)
    {
        LOG.debug("ignore push in {}", this);
    }

    public void asyncReadFillInterested()
    {
        getEndPoint().fillInterested(_asyncReadCallback);
    }

    public void blockingReadFillInterested()
    {
        // We try fillInterested here because of SSL and 
        // spurious wakeups.  With  blocking reads, we read in a loop
        // that tries to read/parse content and blocks waiting if there is
        // none available.  The loop can be woken up by incoming encrypted 
        // bytes, which due to SSL might not produce any decrypted bytes.
        // Thus the loop needs to register fill interest again.  However if 
        // the loop is woken up spuriously, then the register interest again
        // can result in a pending read exception, unless we use tryFillInterested.
        getEndPoint().tryFillInterested(_blockingReadCallback);
    }

    public void blockingReadFailure(Throwable e)
    {
        _blockingReadCallback.failed(e);
    }

    @Override
    public long getBytesIn()
    {
        return bytesIn.longValue();
    }

    @Override
    public long getBytesOut()
    {
        return bytesOut.longValue();
    }

    @Override
    public String toConnectionString()
    {
        return String.format("%s@%x[p=%s,g=%s]=>%s",
            getClass().getSimpleName(),
            hashCode(),
            _parser,
            _generator,
            _channel);
    }

    private class Content extends HttpInput.Content
    {
        public Content(ByteBuffer content)
        {
            super(content);
            _contentBufferReferences.incrementAndGet();
        }

        @Override
        public void succeeded()
        {
            if (_contentBufferReferences.decrementAndGet() == 0)
                releaseRequestBuffer();
        }

        @Override
        public void failed(Throwable x)
        {
            succeeded();
        }
    }

    private class BlockingReadCallback implements Callback
    {
        @Override
        public void succeeded()
        {
            _input.unblock();
        }

        @Override
        public void failed(Throwable x)
        {
            _input.failed(x);
        }

        @Override
        public InvocationType getInvocationType()
        {
            // This callback does not block, rather it wakes up the
            // thread that is blocked waiting on the read.
            return InvocationType.NON_BLOCKING;
        }
    }

    private class AsyncReadCallback implements Callback
    {
        @Override
        public void succeeded()
        {
            if (_channel.getState().onReadPossible())
                _channel.handle();
        }

        @Override
        public void failed(Throwable x)
        {
            if (_input.failed(x))
                _channel.handle();
        }
    }

    private class SendCallback extends IteratingCallback
    {
        private MetaData.Response _info;
        private boolean _head;
        private ByteBuffer _content;
        private boolean _lastContent;
        private Callback _callback;
        private ByteBuffer _header;
        private boolean _shutdownOut;

        private SendCallback()
        {
            super(true);
        }

        @Override
        public InvocationType getInvocationType()
        {
            return _callback.getInvocationType();
        }

        private boolean reset(MetaData.Response info, boolean head, ByteBuffer content, boolean last, Callback callback)
        {
            if (reset())
            {
                _info = info;
                _head = head;
                _content = content;
                _lastContent = last;
                _callback = callback;
                _header = null;
                _shutdownOut = false;

                if (getConnector().isShutdown())
                    _generator.setPersistent(false);

                return true;
            }

            if (isClosed())
                callback.failed(new EofException());
            else
                callback.failed(new WritePendingException());
            return false;
        }

        @Override
        public Action process() throws Exception
        {
            if (_callback == null)
                throw new IllegalStateException();

            ByteBuffer chunk = _chunk;
            while (true)
            {
                HttpGenerator.Result result = _generator.generateResponse(_info, _head, _header, chunk, _content, _lastContent);
                if (LOG.isDebugEnabled())
                    LOG.debug("generate: {} for {} ({},{},{})@{}",
                        result,
                        this,
                        BufferUtil.toSummaryString(_header),
                        BufferUtil.toSummaryString(_content),
                        _lastContent,
                        _generator.getState());

                switch (result)
                {
                    case NEED_INFO:
                        throw new EofException("request lifecycle violation");

                    case NEED_HEADER:
                    {
                        _header = _bufferPool.acquire(_config.getResponseHeaderSize(), HEADER_BUFFER_DIRECT);

                        continue;
                    }
                    case NEED_CHUNK:
                    {
                        chunk = _chunk = _bufferPool.acquire(HttpGenerator.CHUNK_SIZE, CHUNK_BUFFER_DIRECT);
                        continue;
                    }
                    case NEED_CHUNK_TRAILER:
                    {
                        if (_chunk != null)
                            _bufferPool.release(_chunk);
                        chunk = _chunk = _bufferPool.acquire(_config.getResponseHeaderSize(), CHUNK_BUFFER_DIRECT);
                        continue;
                    }
                    case FLUSH:
                    {
                        // Don't write the chunk or the content if this is a HEAD response, or any other type of response that should have no content
                        if (_head || _generator.isNoContent())
                        {
                            BufferUtil.clear(chunk);
                            BufferUtil.clear(_content);
                        }

                        byte gatherWrite = 0;
                        long bytes = 0;
                        if (BufferUtil.hasContent(_header))
                        {
                            gatherWrite += 4;
                            bytes += _header.remaining();
                        }
                        if (BufferUtil.hasContent(chunk))
                        {
                            gatherWrite += 2;
                            bytes += chunk.remaining();
                        }
                        if (BufferUtil.hasContent(_content))
                        {
                            gatherWrite += 1;
                            bytes += _content.remaining();
                        }
                        HttpConnection.this.bytesOut.add(bytes);
                        switch (gatherWrite)
                        {
                            case 7:
                                getEndPoint().write(this, _header, chunk, _content);
                                break;
                            case 6:
                                getEndPoint().write(this, _header, chunk);
                                break;
                            case 5:
                                getEndPoint().write(this, _header, _content);
                                break;
                            case 4:
                                getEndPoint().write(this, _header);
                                break;
                            case 3:
                                getEndPoint().write(this, chunk, _content);
                                break;
                            case 2:
                                getEndPoint().write(this, chunk);
                                break;
                            case 1:
                                getEndPoint().write(this, _content);
                                break;
                            default:
                                succeeded();
                        }

                        return Action.SCHEDULED;
                    }
                    case SHUTDOWN_OUT:
                    {
                        _shutdownOut = true;
                        continue;
                    }
                    case DONE:
                    {
                        // If this is the end of the response and the connector was shutdown after response was committed,
<<<<<<< HEAD
                        // we can't add the Connection:close header, but we are still allowed to close the connection.
=======
                        // we can't add the Connection:close header, but we are still allowed to close the connection
                        // by shutting down the output.
>>>>>>> 11b60db4
                        if (getConnector().isShutdown() && _generator.isEnd() && _generator.isPersistent())
                            _shutdownOut = true;

                        return Action.SUCCEEDED;
                    }
                    case CONTINUE:
                    {
                        break;
                    }
                    default:
                    {
                        throw new IllegalStateException("generateResponse=" + result);
                    }
                }
            }
        }

        private void releaseHeader()
        {
            ByteBuffer h = _header;
            _header = null;
            if (h != null)
                _bufferPool.release(h);
        }

        @Override
        protected void onCompleteSuccess()
        {
            releaseHeader();
            _callback.succeeded();
            if (_shutdownOut)
                getEndPoint().shutdownOutput();
        }

        @Override
        public void onCompleteFailure(final Throwable x)
        {
            releaseHeader();
            failedCallback(_callback, x);
            if (_shutdownOut)
                getEndPoint().shutdownOutput();
        }

        @Override
        public String toString()
        {
            return String.format("%s[i=%s,cb=%s]", super.toString(), _info, _callback);
        }
    }
}<|MERGE_RESOLUTION|>--- conflicted
+++ resolved
@@ -827,12 +827,8 @@
                     case DONE:
                     {
                         // If this is the end of the response and the connector was shutdown after response was committed,
-<<<<<<< HEAD
-                        // we can't add the Connection:close header, but we are still allowed to close the connection.
-=======
                         // we can't add the Connection:close header, but we are still allowed to close the connection
                         // by shutting down the output.
->>>>>>> 11b60db4
                         if (getConnector().isShutdown() && _generator.isEnd() && _generator.isPersistent())
                             _shutdownOut = true;
 
