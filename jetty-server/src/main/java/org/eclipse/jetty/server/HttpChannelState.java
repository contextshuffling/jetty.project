--- conflicted
+++ resolved
@@ -472,6 +472,7 @@
                     case IDLE:
                     case REGISTERED:
                         break;
+                        
                     default:
                         throw new IllegalStateException(getStatusStringLocked());
                 }
@@ -571,175 +572,6 @@
         }
     }
 
-<<<<<<< HEAD
-    public void asyncError(Throwable failure)
-    {
-        AsyncContextEvent event = null;
-        try (Locker.Lock lock = _locker.lock())
-        {
-            switch (_state)
-            {
-                case IDLE:
-                case DISPATCHED:
-                case COMPLETING:
-                case COMPLETED:
-                case UPGRADED:
-                case ASYNC_IO:
-                case ASYNC_WOKEN:
-                case ASYNC_ERROR:
-                {
-                    break;
-                }
-                case ASYNC_WAIT:
-                {
-                    _event.addThrowable(failure);
-                    _state = State.ASYNC_ERROR;
-                    event = _event;
-                    break;
-                }
-                default:
-                {
-                    throw new IllegalStateException(getStatusStringLocked());
-                }
-            }
-        }
-
-        if (event != null)
-        {
-            cancelTimeout(event);
-            runInContext(event, _channel);
-        }
-    }
-
-    /**
-     * Signal that the HttpConnection has finished handling the request.
-     * For blocking connectors, this call may block if the request has
-     * been suspended (startAsync called).
-     *
-     * @return next actions
-     * be handled again (eg because of a resume that happened before unhandle was called)
-     */
-    protected Action unhandle()
-    {
-        boolean readInterested = false;
-
-        try (Locker.Lock lock = _locker.lock())
-        {
-            if (LOG.isDebugEnabled())
-                LOG.debug("unhandle {}", toStringLocked());
-
-            switch (_state)
-            {
-                case COMPLETING:
-                case COMPLETED:
-                    return Action.TERMINATED;
-
-                case THROWN:
-                    _state = State.DISPATCHED;
-                    return Action.ERROR_DISPATCH;
-
-                case DISPATCHED:
-                case ASYNC_IO:
-                case ASYNC_ERROR:
-                case ASYNC_WAIT:
-                    break;
-
-                default:
-                    throw new IllegalStateException(this.getStatusStringLocked());
-            }
-
-            _initial = false;
-            switch (_async)
-            {
-                case COMPLETE:
-                    _state = State.COMPLETING;
-                    _async = Async.NOT_ASYNC;
-                    return Action.COMPLETE;
-
-                case DISPATCH:
-                    _state = State.DISPATCHED;
-                    _async = Async.NOT_ASYNC;
-                    return Action.ASYNC_DISPATCH;
-
-                case STARTED:
-                    switch (_asyncRead)
-                    {
-                        case READY:
-                            _state = State.ASYNC_IO;
-                            _asyncRead = AsyncRead.IDLE;
-                            return Action.READ_CALLBACK;
-
-                        case POSSIBLE:
-                            _state = State.ASYNC_IO;
-                            _asyncRead = AsyncRead.PRODUCING;
-                            return Action.READ_PRODUCE;
-
-                        case REGISTER:
-                        case PRODUCING:
-                            _asyncRead = AsyncRead.REGISTERED;
-                            readInterested = true;
-                            break;
-
-                        case IDLE:
-                        case REGISTERED:
-                            break;
-
-                        default:
-                            throw new IllegalStateException(_asyncRead.toString());
-                    }
-
-                    if (_asyncWritePossible)
-                    {
-                        _state = State.ASYNC_IO;
-                        _asyncWritePossible = false;
-                        return Action.WRITE_CALLBACK;
-                    }
-                    else
-                    {
-                        _state = State.ASYNC_WAIT;
-
-                        Scheduler scheduler = _channel.getScheduler();
-                        if (scheduler != null && _timeoutMs > 0 && !_event.hasTimeoutTask())
-                            _event.setTimeoutTask(scheduler.schedule(_event, _timeoutMs, TimeUnit.MILLISECONDS));
-
-                        return Action.WAIT;
-                    }
-
-                case EXPIRING:
-                    // onTimeout callbacks still being called, so just WAIT
-                    _state = State.ASYNC_WAIT;
-                    return Action.WAIT;
-
-                case EXPIRED:
-                    // onTimeout handling is complete, but did not dispatch as
-                    // we were handling.  So do the error dispatch here
-                    _state = State.DISPATCHED;
-                    _async = Async.NOT_ASYNC;
-                    return Action.ERROR_DISPATCH;
-
-                case ERRORED:
-                    _state = State.DISPATCHED;
-                    _async = Async.NOT_ASYNC;
-                    return Action.ERROR_DISPATCH;
-
-                case NOT_ASYNC:
-                    _state = State.COMPLETING;
-                    return Action.COMPLETE;
-
-                default:
-                    _state = State.COMPLETING;
-                    return Action.COMPLETE;
-            }
-        }
-        finally
-        {
-            if (readInterested)
-                _channel.onAsyncWaitForContent();
-        }
-    }
-
-=======
->>>>>>> bde86467
     public void dispatch(ServletContext context, String path)
     {
         boolean dispatch = false;
@@ -919,58 +751,13 @@
 
     protected void onError(Throwable th)
     {
-<<<<<<< HEAD
-        final List<AsyncListener> listeners;
-        final AsyncContextEvent event;
-        final Request baseRequest = _channel.getRequest();
-
-        int code = HttpStatus.INTERNAL_SERVER_ERROR_500;
-        String message = null;
-        Throwable cause = _channel.unwrap(th, BadMessageException.class, UnavailableException.class);
-        if (cause instanceof BadMessageException)
-        {
-            BadMessageException bme = (BadMessageException)cause;
-            code = bme.getCode();
-            message = bme.getReason();
-        }
-        else if (cause instanceof UnavailableException)
-        {
-            if (((UnavailableException)cause).isPermanent())
-                code = HttpStatus.NOT_FOUND_404;
-            else
-                code = HttpStatus.SERVICE_UNAVAILABLE_503;
-        }
-
-        try (Locker.Lock lock = _locker.lock())
-=======
         final AsyncContextEvent asyncEvent;
         final List<AsyncListener> asyncListeners;
         synchronized (this)
->>>>>>> bde86467
         {
             if (LOG.isDebugEnabled())
                 LOG.debug("thrownException " + getStatusStringLocked(), th);
 
-<<<<<<< HEAD
-            // Set error on request.
-            if (_event != null)
-            {
-                _event.addThrowable(th);
-                _event.getSuppliedRequest().setAttribute(ERROR_STATUS_CODE, code);
-                _event.getSuppliedRequest().setAttribute(ERROR_EXCEPTION, th);
-                _event.getSuppliedRequest().setAttribute(ERROR_EXCEPTION_TYPE, th == null ? null : th.getClass());
-                _event.getSuppliedRequest().setAttribute(ERROR_MESSAGE, message);
-            }
-            else
-            {
-                Throwable error = (Throwable)baseRequest.getAttribute(ERROR_EXCEPTION);
-                if (error != null)
-                    throw new IllegalStateException("Error already set", error);
-                baseRequest.setAttribute(ERROR_STATUS_CODE, code);
-                baseRequest.setAttribute(ERROR_EXCEPTION, th);
-                baseRequest.setAttribute(RequestDispatcher.ERROR_EXCEPTION_TYPE, th == null ? null : th.getClass());
-                baseRequest.setAttribute(ERROR_MESSAGE, message);
-=======
             // This can only be called from within the handle loop
             if (_state != State.HANDLING)
                 throw new IllegalStateException(getStatusStringLocked());
@@ -980,7 +767,6 @@
             {
                 LOG.warn("unhandled due to prior sendError", th);
                 return;
->>>>>>> bde86467
             }
 
             // Check async state to determine type of handling
@@ -1463,8 +1249,9 @@
                 case POSSIBLE:
                 case PRODUCING:
                     break;
-                default:
-                    throw new IllegalStateException(_asyncRead.toString());
+
+                default:
+                    throw new IllegalStateException(toStringLocked());
             }
         }
 
