--- conflicted
+++ resolved
@@ -38,21 +38,17 @@
     private final int maxSize;
     private int length = 0;
 
-    public ByteAccumulator(int maxOverallMessageSize)
+    public ByteAccumulator(int maxOverallBufferSize)
     {
-        this.maxSize = maxOverallMessageSize;
+        this.maxSize = maxOverallBufferSize;
     }
 
     public void copyChunk(byte buf[], int offset, int length)
     {
         if (this.length + length > maxSize)
         {
-<<<<<<< HEAD
-            throw new MessageTooLargeException(String.format("Decompressed Message [%,d b] is too large [max %,d b]",this.length + length, maxSize));
-=======
-            String err = String.format("Resulting message size [%,d] is too large for configured max of [%,d]", this.length + length, maxSize);
+            String err = String.format("Decompressed message size [%,d] is too large for configured max of [%,d]", this.length + length, maxSize);
             throw new MessageTooLargeException(err);
->>>>>>> 71dc6d9c
         }
 
         byte copy[] = new byte[length - offset];
