--- conflicted
+++ resolved
@@ -341,39 +341,9 @@
 
     public void enqueue(Frame frame, FrameCallback callback, BatchMode batchMode)
     {
-<<<<<<< HEAD
-        if (closed.get())
-        {
-            if (LOG.isDebugEnabled())
-            {
-                LOG.debug("{} discarding/closed {}",this,frame);
-            }
-            notifyCallbackFailure(callback,new EOFException("Connection has been closed locally"));
-            return;
-        }
-        if (flusher.isFailed())
-        {
-            if (LOG.isDebugEnabled())
-            {
-                LOG.debug("{} discarding/failed {}",this,frame);
-            }
-            notifyCallbackFailure(callback,failure);
-            return;
-        }
-
-        FrameEntry entry = new FrameEntry(frame,callback,batchMode);
-        
-        if (LOG.isDebugEnabled())
-        {
-            LOG.debug("{} queued {}",this,entry);
-        }
-
-        synchronized (lock)
-=======
         FrameEntry entry = new FrameEntry(frame,callback,batchMode);
         Throwable failed = null;
         try (Locker.Lock l = lock.lock())
->>>>>>> ca242398
         {
             if (closed)
             {
@@ -411,9 +381,6 @@
             }
         }
 
-<<<<<<< HEAD
-        flusher.iterate();
-=======
         if (failed!=null)
         {
             if (LOG.isDebugEnabled())
@@ -431,7 +398,6 @@
 
             flusher.iterate();
         }
->>>>>>> ca242398
     }
 
     protected void notifyCallbackFailure(FrameCallback callback, Throwable failure)
