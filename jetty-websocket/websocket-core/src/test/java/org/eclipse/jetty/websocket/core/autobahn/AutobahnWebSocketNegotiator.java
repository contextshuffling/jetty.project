--- conflicted
+++ resolved
@@ -82,16 +82,12 @@
     }
 
     @Override
-<<<<<<< HEAD
-    public void customize(FrameHandler.Configuration session)
-=======
-    public void customize(FrameHandler.CoreSession coreSession)
->>>>>>> d3703849
+    public void customize(FrameHandler.Configuration configurable)
     {
-        coreSession.setIdleTimeout(Duration.ofMillis(10000));
-        coreSession.setMaxTextMessageSize(Integer.MAX_VALUE);
-        coreSession.setMaxBinaryMessageSize(Integer.MAX_VALUE);
-        coreSession.setMaxFrameSize(65536*2);
+        configurable.setIdleTimeout(Duration.ofMillis(10000));
+        configurable.setMaxTextMessageSize(Integer.MAX_VALUE);
+        configurable.setMaxBinaryMessageSize(Integer.MAX_VALUE);
+        configurable.setMaxFrameSize(65536*2);
     }
 
     @Override
