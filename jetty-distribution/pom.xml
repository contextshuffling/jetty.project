--- conflicted
+++ resolved
@@ -3,33 +3,26 @@
   <parent>
     <groupId>org.eclipse.jetty</groupId>
     <artifactId>jetty-project</artifactId>
-<<<<<<< HEAD
     <version>8.1.1-SNAPSHOT</version>
-=======
-    <version>7.6.1-SNAPSHOT</version>
->>>>>>> b88f5720
   </parent>
   <artifactId>jetty-distribution</artifactId>
   <name>Jetty :: Distribution Assemblies</name>
   <packaging>pom</packaging>
   <properties>
     <assembly-directory>target/distribution</assembly-directory>
-<<<<<<< HEAD
     <eclipse-ecj-version>3.6</eclipse-ecj-version>
     <orbit-javax-activation-version>${javax-activation-version}.0.v201005080500</orbit-javax-activation-version>
-    <orbit-javax-annotation-version>1.1.0.v201105051105</orbit-javax-annotation-version>
-    <orbit-javax-el-version>2.2.0.v201105051105</orbit-javax-el-version>
+    <orbit-javax-annotation-version>1.0.0.v20100513-0750</orbit-javax-annotation-version>
+    <orbit-javax-el-version>2.1.0.v201004190952</orbit-javax-el-version>
     <orbit-javax-mail-glassfish-version>${javax-mail-version}.v201005082020</orbit-javax-mail-glassfish-version>
-    <orbit-javax-servlet-version>3.0.0.v201112011016</orbit-javax-servlet-version>
-    <orbit-javax-servlet-jsp-version>2.2.0.v201112011158</orbit-javax-servlet-jsp-version>
+    <orbit-javax-servlet-version>2.5.0.v200910301333</orbit-javax-servlet-version>
+    <orbit-javax-servlet-jsp-version>2.1.0.v201004190952</orbit-javax-servlet-jsp-version>
     <orbit-javax-servlet-jsp-jstl-version>1.2.0.v201004190952</orbit-javax-servlet-jsp-jstl-version>
-    <orbit-com-sun-el-version>2.2.0.v201105051105</orbit-com-sun-el-version>
+    <orbit-com-sun-el-version>1.0.0.v201004190952</orbit-com-sun-el-version>
+    <orbit-org-apache-jasper-version>2.1.0.v201110031002</orbit-org-apache-jasper-version>
     <orbit-org-apache-taglibs-standard-version>1.2.0.v201004190952</orbit-org-apache-taglibs-standard-version>
-    <orbit-org-objectweb-asm-version>3.3.1.v201101071600</orbit-org-objectweb-asm-version>
+    <orbit-org-objectweb-asm-version>3.1.0.v200803061910</orbit-org-objectweb-asm-version>
     <orbit-javax-transaction-version>1.1.1.v201004190952</orbit-javax-transaction-version>
-    <orbit-org-apache-jasper-version>2.2.2.v201112011158</orbit-org-apache-jasper-version>
-=======
->>>>>>> b88f5720
   </properties>
   <build>
     <plugins>
@@ -67,7 +60,6 @@
             </goals>
             <configuration>
               <tasks>
-<<<<<<< HEAD
                 <!-- This is the Orbit Downloads Process -->
 
                 <!-- Step 1: download orbit artifact into orbit-cache (if not present) -->
@@ -94,9 +86,8 @@
 
                 <!-- ${jetty.home}/lib/ -->
                 <mkdir dir="${assembly-directory}/lib" />
-                <copy file="${orbit-cache}/javax.servlet_${orbit-javax-servlet-version}.jar" tofile="${assembly-directory}/lib/servlet-api-3.0.jar" />
-
-               
+                <copy file="${orbit-cache}/javax.servlet_${orbit-javax-servlet-version}.jar" tofile="${assembly-directory}/lib/servlet-api-2.5.jar" />
+
                 <!-- ${jetty.home}/lib/annotations/ -->
                 <mkdir dir="${assembly-directory}/lib/annotations" />
                 <copy todir="${assembly-directory}/lib/annotations">
@@ -131,13 +122,12 @@
                     <include name="javax.servlet.jsp_${orbit-javax-servlet-jsp-version}.jar" />
                     <include name="javax.servlet.jsp.jstl_${orbit-javax-servlet-jsp-jstl-version}.jar" />
                     <include name="com.sun.el_${orbit-com-sun-el-version}.jar" />
-                    <include name="org.apache.jasper.glassfish_${orbit-org-apache-jasper-version}.jar" />         
+                    <include name="org.apache.jasper.glassfish_${orbit-org-apache-jasper-version}.jar" />
                     <include name="org.apache.taglibs.standard.glassfish_${orbit-org-apache-taglibs-standard-version}.jar" />
                     <include name="ecj-${eclipse-ecj-version}.jar" />
                   </fileset>
                 </copy>
-=======
->>>>>>> b88f5720
+
                 <chmod dir="${assembly-directory}/bin" perm="755" includes="**/*.sh" />
               </tasks>
             </configuration>
