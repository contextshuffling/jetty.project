--- conflicted
+++ resolved
@@ -52,11 +52,7 @@
         if (o == null)
             return null;
 
-<<<<<<< HEAD
-        return (RunAs)_runAsMap.get(o.getClass().getCanonicalName());
-=======
         return (RunAs)_runAsMap.get(o.getClass().getName());
->>>>>>> 4f74e194
     }
 
     public void setRunAs(Object o)
