<project xmlns="http://maven.apache.org/POM/4.0.0" xmlns:xsi="http://www.w3.org/2001/XMLSchema-instance" xsi:schemaLocation="http://maven.apache.org/POM/4.0.0 http://maven.apache.org/maven-v4_0_0.xsd">
  <groupId>org.eclipse.jetty</groupId>
  <modelVersion>4.0.0</modelVersion>
  <artifactId>jetty-bom</artifactId>
  <version>10.0.0-SNAPSHOT</version>
  <name>Jetty :: Bom</name>
  <description>Jetty BOM artifact</description>
  <url>http://www.eclipse.org/jetty</url>
  <inceptionYear>1995</inceptionYear>
  <packaging>pom</packaging>

  <issueManagement>
    <system>github</system>
    <url>https://github.com/eclipse/jetty.project/issues</url>
  </issueManagement>

  <licenses>
    <license>
      <name>Apache Software License - Version 2.0</name>
      <url>http://www.apache.org/licenses/LICENSE-2.0</url>
    </license>
    <license>
      <name>Eclipse Public License - Version 1.0</name>
      <url>http://www.eclipse.org/org/documents/epl-v10.php</url>
    </license>
  </licenses>

  <properties>
    <jetty.url>http://www.eclipse.org/jetty</jetty.url>
    <project.build.sourceEncoding>UTF-8</project.build.sourceEncoding>
    <build-support-version>1.4</build-support-version>
  </properties>

  <scm>
    <connection>scm:git:https://github.com/eclipse/jetty.project.git</connection>
    <developerConnection>scm:git:git@github.com:eclipse/jetty.project.git</developerConnection>
    <url>https://github.com/eclipse/jetty.project</url>
  </scm>

  <distributionManagement>
    <repository>
      <id>oss.sonatype.org</id>
      <name>Jetty Staging Repository</name>
      <url>https://oss.sonatype.org/service/local/staging/deploy/maven2/</url>
    </repository>
    <snapshotRepository>
      <id>oss.sonatype.org</id>
      <name>Jetty Snapshot Repository</name>
      <url>https://oss.sonatype.org/content/repositories/jetty-snapshots/</url>
    </snapshotRepository>
    <site>
      <id>jetty.eclipse.website</id>
      <url>scp://build.eclipse.org:/home/data/httpd/download.eclipse.org/jetty/${project.version}/</url>
    </site>
  </distributionManagement>

  <build>
    <pluginManagement>
      <plugins>
        <plugin>
          <groupId>org.apache.maven.plugins</groupId>
          <artifactId>maven-release-plugin</artifactId>
          <version>2.5.3</version>
          <configuration>
            <useReleaseProfile>false</useReleaseProfile>
            <goals>deploy</goals>
            <arguments>-Peclipse-release</arguments>
            <preparationGoals>clean install</preparationGoals>
            <mavenExecutorId>forked-path</mavenExecutorId>
          </configuration>
        </plugin>
        <plugin>
          <groupId>org.apache.maven.plugins</groupId>
          <artifactId>maven-source-plugin</artifactId>
          <version>3.0.1</version>
          <configuration>
            <skipSource>true</skipSource>
          </configuration>
        </plugin>
        <plugin>
          <groupId>org.apache.maven.plugins</groupId>
          <artifactId>maven-javadoc-plugin</artifactId>
          <version>3.0.0-M1</version>
          <configuration>
            <skip>true</skip>
          </configuration>
        </plugin>
      </plugins>
    </pluginManagement>
  </build>

  <dependencyManagement>
    <dependencies>
      <dependency>
        <groupId>org.eclipse.jetty</groupId>
        <artifactId>apache-jsp</artifactId>
        <version>10.0.0-SNAPSHOT</version>
      </dependency>
      <dependency>
        <groupId>org.eclipse.jetty</groupId>
        <artifactId>apache-jstl</artifactId>
        <version>10.0.0-SNAPSHOT</version>
      </dependency>
      <dependency>
        <groupId>org.eclipse.jetty</groupId>
        <artifactId>jetty-alpn-client</artifactId>
        <version>10.0.0-SNAPSHOT</version>
      </dependency>
      <dependency>
        <groupId>org.eclipse.jetty</groupId>
        <artifactId>jetty-alpn-java-client</artifactId>
        <version>10.0.0-SNAPSHOT</version>
      </dependency>
      <dependency>
        <groupId>org.eclipse.jetty</groupId>
        <artifactId>jetty-alpn-java-server</artifactId>
        <version>10.0.0-SNAPSHOT</version>
      </dependency>
      <dependency>
        <groupId>org.eclipse.jetty</groupId>
        <artifactId>jetty-alpn-openjdk8-client</artifactId>
        <version>10.0.0-SNAPSHOT</version>
      </dependency>
      <dependency>
        <groupId>org.eclipse.jetty</groupId>
        <artifactId>jetty-alpn-openjdk8-server</artifactId>
        <version>10.0.0-SNAPSHOT</version>
      </dependency>
      <dependency>
        <groupId>org.eclipse.jetty</groupId>
        <artifactId>jetty-alpn-conscrypt-client</artifactId>
        <version>10.0.0-SNAPSHOT</version>
      </dependency>
      <dependency>
        <groupId>org.eclipse.jetty</groupId>
        <artifactId>jetty-alpn-conscrypt-server</artifactId>
        <version>10.0.0-SNAPSHOT</version>
      </dependency>
      <dependency>
        <groupId>org.eclipse.jetty</groupId>
        <artifactId>jetty-alpn-server</artifactId>
        <version>10.0.0-SNAPSHOT</version>
      </dependency>
      <dependency>
        <groupId>org.eclipse.jetty</groupId>
        <artifactId>jetty-annotations</artifactId>
        <version>10.0.0-SNAPSHOT</version>
      </dependency>
      <dependency>
        <groupId>org.eclipse.jetty</groupId>
        <artifactId>jetty-ant</artifactId>
<<<<<<< HEAD
        <version>10.0.0-SNAPSHOT</version>
=======
        <version>9.4.9-SNAPSHOT</version>
      </dependency>
      <dependency>
        <groupId>org.eclipse.jetty.cdi</groupId>
        <artifactId>cdi-core</artifactId>
        <version>9.4.9-SNAPSHOT</version>
      </dependency>
      <dependency>
        <groupId>org.eclipse.jetty.cdi</groupId>
        <artifactId>cdi-servlet</artifactId>
        <version>9.4.9-SNAPSHOT</version>
>>>>>>> 4c26ba79
      </dependency>
      <dependency>
        <groupId>org.eclipse.jetty</groupId>
        <artifactId>jetty-client</artifactId>
        <version>10.0.0-SNAPSHOT</version>
      </dependency>
      <dependency>
        <groupId>org.eclipse.jetty</groupId>
        <artifactId>jetty-continuation</artifactId>
        <version>10.0.0-SNAPSHOT</version>
      </dependency>
      <dependency>
        <groupId>org.eclipse.jetty</groupId>
        <artifactId>jetty-deploy</artifactId>
        <version>10.0.0-SNAPSHOT</version>
      </dependency>
      <dependency>
        <groupId>org.eclipse.jetty</groupId>
        <artifactId>jetty-distribution</artifactId>
        <version>10.0.0-SNAPSHOT</version>
        <type>zip</type>
      </dependency>
      <dependency>
        <groupId>org.eclipse.jetty.fcgi</groupId>
        <artifactId>fcgi-client</artifactId>
        <version>10.0.0-SNAPSHOT</version>
      </dependency>
      <dependency>
        <groupId>org.eclipse.jetty.fcgi</groupId>
        <artifactId>fcgi-server</artifactId>
        <version>10.0.0-SNAPSHOT</version>
      </dependency>
      <dependency>
        <groupId>org.eclipse.jetty.gcloud</groupId>
        <artifactId>jetty-gcloud-session-manager</artifactId>
        <version>10.0.0-SNAPSHOT</version>
      </dependency>
      <dependency>
        <groupId>org.eclipse.jetty</groupId>
        <artifactId>jetty-home</artifactId>
<<<<<<< HEAD
        <version>10.0.0-SNAPSHOT</version>
=======
        <version>9.4.9-SNAPSHOT</version>
        <type>zip</type>
      </dependency>
      <dependency>
        <groupId>org.eclipse.jetty</groupId>
        <artifactId>jetty-home</artifactId>
        <version>9.4.9-SNAPSHOT</version>
        <type>tar.gz</type>
>>>>>>> 4c26ba79
      </dependency>
      <dependency>
        <groupId>org.eclipse.jetty</groupId>
        <artifactId>jetty-http</artifactId>
        <version>10.0.0-SNAPSHOT</version>
      </dependency>
      <dependency>
        <groupId>org.eclipse.jetty.http2</groupId>
        <artifactId>http2-client</artifactId>
        <version>10.0.0-SNAPSHOT</version>
      </dependency>
      <dependency>
        <groupId>org.eclipse.jetty.http2</groupId>
        <artifactId>http2-common</artifactId>
        <version>10.0.0-SNAPSHOT</version>
      </dependency>
      <dependency>
        <groupId>org.eclipse.jetty.http2</groupId>
        <artifactId>http2-hpack</artifactId>
        <version>10.0.0-SNAPSHOT</version>
      </dependency>
      <dependency>
        <groupId>org.eclipse.jetty.http2</groupId>
        <artifactId>http2-http-client-transport</artifactId>
        <version>10.0.0-SNAPSHOT</version>
      </dependency>
      <dependency>
        <groupId>org.eclipse.jetty.http2</groupId>
        <artifactId>http2-server</artifactId>
        <version>10.0.0-SNAPSHOT</version>
      </dependency>
      <dependency>
        <groupId>org.eclipse.jetty</groupId>
        <artifactId>jetty-http-spi</artifactId>
        <version>10.0.0-SNAPSHOT</version>
      </dependency>
      <dependency>
        <groupId>org.eclipse.jetty</groupId>
        <artifactId>jetty-infinispan</artifactId>
        <version>10.0.0-SNAPSHOT</version>
      </dependency>
      <dependency>
        <groupId>org.eclipse.jetty</groupId>
        <artifactId>jetty-hazelcast</artifactId>
        <version>10.0.0-SNAPSHOT</version>
      </dependency>
      <dependency>
        <groupId>org.eclipse.jetty</groupId>
        <artifactId>jetty-io</artifactId>
        <version>10.0.0-SNAPSHOT</version>
      </dependency>
      <dependency>
        <groupId>org.eclipse.jetty</groupId>
        <artifactId>jetty-jaas</artifactId>
        <version>10.0.0-SNAPSHOT</version>
      </dependency>
      <dependency>
        <groupId>org.eclipse.jetty</groupId>
        <artifactId>jetty-jaspi</artifactId>
        <version>10.0.0-SNAPSHOT</version>
      </dependency>
      <dependency>
        <groupId>org.eclipse.jetty</groupId>
        <artifactId>jetty-jmx</artifactId>
        <version>10.0.0-SNAPSHOT</version>
      </dependency>
      <dependency>
        <groupId>org.eclipse.jetty</groupId>
        <artifactId>jetty-jndi</artifactId>
        <version>10.0.0-SNAPSHOT</version>
      </dependency>
      <dependency>
        <groupId>org.eclipse.jetty.memcached</groupId>
        <artifactId>jetty-memcached-sessions</artifactId>
        <version>10.0.0-SNAPSHOT</version>
      </dependency>
      <dependency>
        <groupId>org.eclipse.jetty</groupId>
        <artifactId>jetty-nosql</artifactId>
        <version>10.0.0-SNAPSHOT</version>
      </dependency>
      <dependency>
        <groupId>org.eclipse.jetty.osgi</groupId>
        <artifactId>jetty-osgi-boot</artifactId>
        <version>10.0.0-SNAPSHOT</version>
      </dependency>
      <dependency>
        <groupId>org.eclipse.jetty.osgi</groupId>
        <artifactId>jetty-osgi-boot-jsp</artifactId>
        <version>10.0.0-SNAPSHOT</version>
      </dependency>
      <dependency>
        <groupId>org.eclipse.jetty.osgi</groupId>
        <artifactId>jetty-osgi-boot-warurl</artifactId>
        <version>10.0.0-SNAPSHOT</version>
      </dependency>
      <dependency>
        <groupId>org.eclipse.jetty.osgi</groupId>
        <artifactId>jetty-httpservice</artifactId>
        <version>10.0.0-SNAPSHOT</version>
      </dependency>
      <dependency>
        <groupId>org.eclipse.jetty</groupId>
        <artifactId>jetty-plus</artifactId>
        <version>10.0.0-SNAPSHOT</version>
      </dependency>
      <dependency>
        <groupId>org.eclipse.jetty</groupId>
        <artifactId>jetty-proxy</artifactId>
        <version>10.0.0-SNAPSHOT</version>
      </dependency>
      <dependency>
        <groupId>org.eclipse.jetty</groupId>
        <artifactId>jetty-quickstart</artifactId>
        <version>10.0.0-SNAPSHOT</version>
      </dependency>
      <dependency>
        <groupId>org.eclipse.jetty</groupId>
        <artifactId>jetty-rewrite</artifactId>
        <version>10.0.0-SNAPSHOT</version>
      </dependency>
      <dependency>
        <groupId>org.eclipse.jetty</groupId>
        <artifactId>jetty-security</artifactId>
        <version>10.0.0-SNAPSHOT</version>
      </dependency>
      <dependency>
        <groupId>org.eclipse.jetty</groupId>
        <artifactId>jetty-server</artifactId>
        <version>10.0.0-SNAPSHOT</version>
      </dependency>
      <dependency>
        <groupId>org.eclipse.jetty</groupId>
        <artifactId>jetty-servlet</artifactId>
        <version>10.0.0-SNAPSHOT</version>
      </dependency>
      <dependency>
        <groupId>org.eclipse.jetty</groupId>
        <artifactId>jetty-servlets</artifactId>
        <version>10.0.0-SNAPSHOT</version>
      </dependency>
      <dependency>
        <groupId>org.eclipse.jetty</groupId>
        <artifactId>jetty-spring</artifactId>
        <version>10.0.0-SNAPSHOT</version>
      </dependency>
      <dependency>
        <groupId>org.eclipse.jetty</groupId>
        <artifactId>jetty-unixsocket</artifactId>
        <version>10.0.0-SNAPSHOT</version>
      </dependency>
      <dependency>
        <groupId>org.eclipse.jetty</groupId>
        <artifactId>jetty-util</artifactId>
        <version>10.0.0-SNAPSHOT</version>
      </dependency>
      <dependency>
        <groupId>org.eclipse.jetty</groupId>
        <artifactId>jetty-util-ajax</artifactId>
        <version>10.0.0-SNAPSHOT</version>
      </dependency>
      <dependency>
        <groupId>org.eclipse.jetty</groupId>
        <artifactId>jetty-webapp</artifactId>
        <version>10.0.0-SNAPSHOT</version>
      </dependency>
      <dependency>
        <groupId>org.eclipse.jetty.websocket</groupId>
        <artifactId>javax-websocket-client-impl</artifactId>
        <version>10.0.0-SNAPSHOT</version>
      </dependency>
      <dependency>
        <groupId>org.eclipse.jetty.websocket</groupId>
        <artifactId>javax-websocket-server-impl</artifactId>
        <version>10.0.0-SNAPSHOT</version>
      </dependency>
      <dependency>
        <groupId>org.eclipse.jetty.websocket</groupId>
        <artifactId>websocket-api</artifactId>
        <version>10.0.0-SNAPSHOT</version>
      </dependency>
      <dependency>
        <groupId>org.eclipse.jetty.websocket</groupId>
        <artifactId>websocket-client</artifactId>
        <version>10.0.0-SNAPSHOT</version>
      </dependency>
      <dependency>
        <groupId>org.eclipse.jetty.websocket</groupId>
        <artifactId>websocket-common</artifactId>
        <version>10.0.0-SNAPSHOT</version>
      </dependency>
      <dependency>
        <groupId>org.eclipse.jetty.websocket</groupId>
        <artifactId>websocket-server</artifactId>
        <version>10.0.0-SNAPSHOT</version>
      </dependency>
      <dependency>
        <groupId>org.eclipse.jetty.websocket</groupId>
        <artifactId>websocket-servlet</artifactId>
        <version>10.0.0-SNAPSHOT</version>
      </dependency>
      <dependency>
        <groupId>org.eclipse.jetty</groupId>
        <artifactId>jetty-xml</artifactId>
        <version>10.0.0-SNAPSHOT</version>
      </dependency>
    </dependencies>
  </dependencyManagement>

  <developers>
    <developer>
      <id>gregw</id>
      <name>Greg Wilkins</name>
      <email>gregw@webtide.com</email>
      <organization>Webtide, LLC</organization>
      <organizationUrl>https://webtide.com</organizationUrl>
      <timezone>10</timezone>
    </developer>
    <developer>
      <id>janb</id>
      <name>Jan Bartel</name>
      <email>janb@webtide.com</email>
      <organization>Webtide, LLC</organization>
      <organizationUrl>https://webtide.com</organizationUrl>
      <timezone>10</timezone>
    </developer>
    <developer>
      <id>jesse</id>
      <name>Jesse McConnell</name>
      <email>jesse.mcconnell@gmail.com</email>
      <organization>Webtide, LLC</organization>
      <organizationUrl>https://webtide.com</organizationUrl>
      <timezone>-6</timezone>
    </developer>
    <developer>
      <id>joakime</id>
      <name>Joakim Erdfelt</name>
      <email>joakim.erdfelt@gmail.com</email>
      <organization>Webtide, LLC</organization>
      <organizationUrl>https://webtide.com</organizationUrl>
      <timezone>-7</timezone>
    </developer>
    <developer>
      <id>sbordet</id>
      <name>Simone Bordet</name>
      <email>simone.bordet@gmail.com</email>
      <organization>Webtide, LLC</organization>
      <organizationUrl>https://webtide.com</organizationUrl>
      <timezone>1</timezone>
    </developer>
    <developer>
      <id>djencks</id>
      <name>David Jencks</name>
      <email>david.a.jencks@gmail.com</email>
      <organization>IBM</organization>
      <timezone>-8</timezone>
    </developer>
  </developers>

  <profiles>
    <profile>
      <id>eclipse-release</id>
      <build>
        <plugins>
          <plugin>
            <inherited>true</inherited>
            <groupId>org.apache.maven.plugins</groupId>
            <artifactId>maven-deploy-plugin</artifactId>
            <configuration>
              <updateReleaseInfo>true</updateReleaseInfo>
            </configuration>
          </plugin>
          <plugin>
            <groupId>org.apache.maven.plugins</groupId>
            <artifactId>maven-gpg-plugin</artifactId>
            <executions>
              <execution>
                <id>sign-artifacts</id>
                <phase>verify</phase>
                <goals>
                  <goal>sign</goal>
                </goals>
              </execution>
            </executions>
          </plugin>
        </plugins>
      </build>
    </profile>
  </profiles>
</project><|MERGE_RESOLUTION|>--- conflicted
+++ resolved
@@ -149,21 +149,7 @@
       <dependency>
         <groupId>org.eclipse.jetty</groupId>
         <artifactId>jetty-ant</artifactId>
-<<<<<<< HEAD
-        <version>10.0.0-SNAPSHOT</version>
-=======
-        <version>9.4.9-SNAPSHOT</version>
-      </dependency>
-      <dependency>
-        <groupId>org.eclipse.jetty.cdi</groupId>
-        <artifactId>cdi-core</artifactId>
-        <version>9.4.9-SNAPSHOT</version>
-      </dependency>
-      <dependency>
-        <groupId>org.eclipse.jetty.cdi</groupId>
-        <artifactId>cdi-servlet</artifactId>
-        <version>9.4.9-SNAPSHOT</version>
->>>>>>> 4c26ba79
+        <version>10.0.0-SNAPSHOT</version>
       </dependency>
       <dependency>
         <groupId>org.eclipse.jetty</groupId>
@@ -204,10 +190,7 @@
       <dependency>
         <groupId>org.eclipse.jetty</groupId>
         <artifactId>jetty-home</artifactId>
-<<<<<<< HEAD
-        <version>10.0.0-SNAPSHOT</version>
-=======
-        <version>9.4.9-SNAPSHOT</version>
+        <version>10.0.0-SNAPSHOT</version>
         <type>zip</type>
       </dependency>
       <dependency>
@@ -215,7 +198,6 @@
         <artifactId>jetty-home</artifactId>
         <version>9.4.9-SNAPSHOT</version>
         <type>tar.gz</type>
->>>>>>> 4c26ba79
       </dependency>
       <dependency>
         <groupId>org.eclipse.jetty</groupId>
