//
//  ========================================================================
//  Copyright (c) 1995-2019 Mort Bay Consulting Pty. Ltd.
//  ------------------------------------------------------------------------
//  All rights reserved. This program and the accompanying materials
//  are made available under the terms of the Eclipse Public License v1.0
//  and Apache License v2.0 which accompanies this distribution.
//
//      The Eclipse Public License is available at
//      http://www.eclipse.org/legal/epl-v10.html
//
//      The Apache License v2.0 is available at
//      http://www.opensource.org/licenses/apache2.0.php
//
//  You may elect to redistribute this code under either of these licenses.
//  ========================================================================
//

package org.eclipse.jetty.server.session;

import java.io.IOException;
import java.util.Set;
import java.util.concurrent.CountDownLatch;
import java.util.concurrent.TimeUnit;
import javax.servlet.ServletException;
import javax.servlet.http.HttpServlet;
import javax.servlet.http.HttpServletRequest;
import javax.servlet.http.HttpServletResponse;
import javax.servlet.http.HttpSession;

import org.eclipse.jetty.client.HttpClient;
import org.eclipse.jetty.client.api.ContentResponse;
import org.eclipse.jetty.client.api.Request;
import org.eclipse.jetty.servlet.ServletContextHandler;
import org.eclipse.jetty.servlet.ServletHolder;
import org.eclipse.jetty.util.log.Log;
import org.eclipse.jetty.util.log.StacklessLogging;
import org.junit.jupiter.api.Test;

import static org.junit.jupiter.api.Assertions.assertEquals;
import static org.junit.jupiter.api.Assertions.assertFalse;
import static org.junit.jupiter.api.Assertions.assertNull;

/**
 * DeleteUnloadableSessionTest
 */
public class DeleteUnloadableSessionTest
{

    /**
     * DelSessionDataStore
     */
    public static class DelSessionDataStore extends AbstractSessionDataStore
    {
        int count = 0;

        Object o = new Object();

        String unloadableId = null;

        @Override
        public boolean isPassivating()
        {
            return true;
        }

        @Override
        public boolean exists(String id) throws Exception
        {
            return o != null;
        }

        @Override
        public SessionData doLoad(String id) throws Exception
        {
            unloadableId = id;
            throw new UnreadableSessionDataException(id, null, new Exception("fake"));
        }

        @Override
        public boolean delete(String id) throws Exception
        {
            if (id.equals(unloadableId))
            {
                o = null;
                return true;
            }
            return false;
        }

        @Override
        public void doStore(String id, SessionData data, long lastSaveTime) throws Exception
        {
            //pretend it was saved
        }

        @Override
        public Set<String> doGetExpired(Set<String> candidates)
        {
            return null;
        }
    }

    public static class DelSessionDataStoreFactory extends AbstractSessionDataStoreFactory
    {

        /**
         * @see org.eclipse.jetty.server.session.SessionDataStoreFactory#getSessionDataStore(org.eclipse.jetty.server.session.SessionHandler)
         */
        @Override
        public SessionDataStore getSessionDataStore(SessionHandler handler) throws Exception
        {
            return new DelSessionDataStore();
        }
    }

    public static class TestServlet extends HttpServlet
    {
        private static final long serialVersionUID = 1L;

        @Override
        protected void doGet(HttpServletRequest request, HttpServletResponse httpServletResponse) throws ServletException, IOException
        {
            String action = request.getParameter("action");

            if ("test".equals(action))
            {
                HttpSession session = request.getSession(false);
                assertNull(session);
            }
        }
    }

    /**
     * Test that session data that can't be loaded results in a null Session object
     */
    @Test
    public void testDeleteUnloadableSession() throws Exception
    {
        String contextPath = "";
        String servletMapping = "/server";
        int inactivePeriod = -1;
        int scavengePeriod = 100;

        DefaultSessionCacheFactory cacheFactory = new DefaultSessionCacheFactory();
        cacheFactory.setEvictionPolicy(SessionCache.NEVER_EVICT);
        cacheFactory.setRemoveUnloadableSessions(true);
        SessionDataStoreFactory storeFactory = new DelSessionDataStoreFactory();
        ((AbstractSessionDataStoreFactory)storeFactory).setGracePeriodSec(scavengePeriod);

        TestServer server = new TestServer(0, inactivePeriod, scavengePeriod, cacheFactory, storeFactory);
        ServletContextHandler context = server.addContext(contextPath);

        TestHttpChannelCompleteListener scopeListener = new TestHttpChannelCompleteListener();
<<<<<<< HEAD
        server.getConnector().addBean(scopeListener);
=======
        server.getServerConnector().addBean(scopeListener);
>>>>>>> 6038d751

        TestServlet servlet = new TestServlet();
        ServletHolder holder = new ServletHolder(servlet);
        context.addServlet(holder, servletMapping);

        try (StacklessLogging stackless = new StacklessLogging(Log.getLogger("org.eclipse.jetty.server.session")))
        {
            server.start();
            int port = server.getPort();
            HttpClient client = new HttpClient();
            client.start();
            try
            {
                CountDownLatch latch = new CountDownLatch(1);
                scopeListener.setExitSynchronizer(latch);
                String sessionCookie = "JSESSIONID=w0rm3zxpa6h1zg1mevtv76b3te00.w0;$Path=/";
                Request request = client.newRequest("http://localhost:" + port + contextPath + servletMapping + "?action=test");
                request.header("Cookie", sessionCookie);
                ContentResponse response = request.send();
                assertEquals(HttpServletResponse.SC_OK, response.getStatus());

                //ensure request fully finished handlers
                latch.await(5, TimeUnit.SECONDS);

                assertFalse(context.getSessionHandler().getSessionCache().getSessionDataStore().exists(TestServer.extractSessionId(sessionCookie)));
            }
            finally
            {
                client.stop();
            }
        }
        finally
        {
            server.stop();
        }
    }
}<|MERGE_RESOLUTION|>--- conflicted
+++ resolved
@@ -152,11 +152,7 @@
         ServletContextHandler context = server.addContext(contextPath);
 
         TestHttpChannelCompleteListener scopeListener = new TestHttpChannelCompleteListener();
-<<<<<<< HEAD
-        server.getConnector().addBean(scopeListener);
-=======
         server.getServerConnector().addBean(scopeListener);
->>>>>>> 6038d751
 
         TestServlet servlet = new TestServlet();
         ServletHolder holder = new ServletHolder(servlet);
