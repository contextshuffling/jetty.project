//
//  ========================================================================
//  Copyright (c) 1995-2019 Mort Bay Consulting Pty. Ltd.
//  ------------------------------------------------------------------------
//  All rights reserved. This program and the accompanying materials
//  are made available under the terms of the Eclipse Public License v1.0
//  and Apache License v2.0 which accompanies this distribution.
//
//      The Eclipse Public License is available at
//      http://www.eclipse.org/legal/epl-v10.html
//
//      The Apache License v2.0 is available at
//      http://www.opensource.org/licenses/apache2.0.php
//
//  You may elect to redistribute this code under either of these licenses.
//  ========================================================================
//

package org.eclipse.jetty.server.session;

import java.util.Collections;
import java.util.Random;
import java.util.Set;
import java.util.concurrent.TimeUnit;
import javax.servlet.http.HttpSession;
import javax.servlet.http.HttpSessionActivationListener;
import javax.servlet.http.HttpSessionEvent;

import org.eclipse.jetty.server.Request;
import org.eclipse.jetty.server.Server;
import org.eclipse.jetty.servlet.ServletContextHandler;
import org.junit.jupiter.api.Test;

import static org.hamcrest.MatcherAssert.assertThat;
import static org.hamcrest.Matchers.containsInAnyOrder;
import static org.junit.jupiter.api.Assertions.assertEquals;
import static org.junit.jupiter.api.Assertions.assertFalse;
import static org.junit.jupiter.api.Assertions.assertNotNull;
import static org.junit.jupiter.api.Assertions.assertNull;
import static org.junit.jupiter.api.Assertions.assertSame;
import static org.junit.jupiter.api.Assertions.assertTrue;
import static org.junit.jupiter.api.Assertions.fail;

/**
 * DefaultSessionCacheTest
 */
public class DefaultSessionCacheTest
{

    public static class TestSessionActivationListener implements HttpSessionActivationListener
    {
        public int passivateCalls = 0;
        public int activateCalls = 0;

        @Override
        public void sessionWillPassivate(HttpSessionEvent se)
        {
            ++passivateCalls;
        }

        @Override
        public void sessionDidActivate(HttpSessionEvent se)
        {
            ++activateCalls;
        }
    }

    @Test
    public void testRenewWithInvalidate() throws Exception
    {
        //Test that invalidation happens on ALL copies of the session that are in-use by requests
        int inactivePeriod = 20;
        int scavengePeriod = 3;

        DefaultSessionCacheFactory cacheFactory = new DefaultSessionCacheFactory();
        cacheFactory.setSaveOnCreate(true); //ensures that a session is persisted as soon as it is created
        cacheFactory.setEvictionPolicy(SessionCache.NEVER_EVICT);
        SessionDataStoreFactory storeFactory = new TestSessionDataStoreFactory();
        TestServer server = new TestServer(0, inactivePeriod, scavengePeriod, cacheFactory, storeFactory);
        ServletContextHandler contextHandler = server.addContext("/test");
        TestHttpChannelCompleteListener scopeListener = new TestHttpChannelCompleteListener();
<<<<<<< HEAD
        server.getConnector().addBean(scopeListener);
=======
        server.getServerConnector().addBean(scopeListener);
>>>>>>> 6038d751

        TestHttpSessionListener listener = new TestHttpSessionListener();
        contextHandler.getSessionHandler().addEventListener(listener);

        try
        {
            server.start();

            //Make a session
            Request req0 = new Request(null, null);
            HttpSession session = contextHandler.getSessionHandler().newHttpSession(req0); //pretend request created session
            String id = session.getId();
            req0.onCompleted(); //pretend request exited

            assertTrue(contextHandler.getSessionHandler().getSessionCache().contains(id));

            //Make a fake request that does not exit the session
            Request req1 = new Request(null, null);
            HttpSession s1 = contextHandler.getSessionHandler().getHttpSession(id);
            assertNotNull(s1);
            assertSame(session, s1);
            req1.enterSession(s1);
            req1.setSessionHandler(contextHandler.getSessionHandler());
            assertTrue(contextHandler.getSessionHandler().getSessionCache().contains(id));
            assertEquals(1, ((Session)session).getRequests());

            //Make another fake request that does not exit the session
            Request req2 = new Request(null, null);
            HttpSession s2 = contextHandler.getSessionHandler().getHttpSession(id);
            assertNotNull(s2);
            assertSame(session, s2);
            req2.enterSession(s2);
            req2.setSessionHandler(contextHandler.getSessionHandler());
            assertEquals(2, ((Session)session).getRequests());

            //Renew the session id
            Request req3 = new Request(null, null);
            final HttpSession s3 = contextHandler.getSessionHandler().getHttpSession(id);
            assertNotNull(s3);
            assertSame(session, s3);
            req3.enterSession(s3);
            req3.setSessionHandler(contextHandler.getSessionHandler());

            //Invalidate the session
            Request req4 = new Request(null, null);
            final HttpSession s4 = contextHandler.getSessionHandler().getHttpSession(id);
            assertNotNull(s4);
            assertSame(session, s4);
            req4.enterSession(s4);
            req4.setSessionHandler(contextHandler.getSessionHandler());

            Thread renewThread = new Thread(new Runnable()
            {
                @Override
                public void run()
                {
                    //simulate req3 calling Request.changeSessionId
                    String oldid = ((Session)s3).getId(); //old id

                    //Session may already be invalid depending on timing
                    try
                    {
                        ((Session)s3).renewId(req3);
                        //After this call, the session must have changed id, and it may also be
                        //invalid, depending on timing.
                        assertFalse(oldid.equals(((Session)s3).getId()));
                    }
                    catch (IllegalStateException e)
                    {
                        //the session was invalid before we called renewId
                    }
                    catch (Throwable e)
                    {
                        //anything else is a failure
                        fail(e);
                    }
                }
            }
                );

            Thread invalidateThread = new Thread(() ->
            {
                //simulate req4 doing an invalidate that we hope overlaps with req3 renewId
                try
                {
                    Random random = new Random();
                    if ((random.nextInt(10) % 2)  == 0)
                        Thread.currentThread().sleep(2); //small sleep to try and make timing more random
                    ((Session)s4).invalidate();
                    assertFalse(((Session)s4).isValid());
                }
                catch (InterruptedException e)
                {
                    // no op
                }
            }
            );

            invalidateThread.start();
            renewThread.start();
            renewThread.join();
            invalidateThread.join();

        }
        finally
        {
            server.stop();
        }
    }

    /**
     * Test sessions are saved when shutdown with a store.
     */
    @Test
    public void testShutdownWithSessionStore()
        throws Exception
    {
        Server server = new Server();

        ServletContextHandler context = new ServletContextHandler(ServletContextHandler.SESSIONS);
        context.setContextPath("/test");
        context.setServer(server);

        DefaultSessionCacheFactory cacheFactory = new DefaultSessionCacheFactory();
        cacheFactory.setEvictionPolicy(SessionCache.NEVER_EVICT);
        DefaultSessionCache cache = (DefaultSessionCache)cacheFactory.getSessionCache(context.getSessionHandler());

        TestSessionDataStore store = new TestSessionDataStore(true);//fake passivation
        cache.setSessionDataStore(store);
        context.getSessionHandler().setSessionCache(cache);

        context.start();

        //put a session in the cache and store
        long now = System.currentTimeMillis();
        SessionData data = store.newSessionData("1234", now - 20, now - 10, now - 20, TimeUnit.MINUTES.toMillis(10));
        Session session = cache.newSession(data);
        TestSessionActivationListener listener = new TestSessionActivationListener();
        cache.add("1234", session);
        assertTrue(cache.contains("1234"));
        session.setAttribute("aaa", listener);
        cache.release("1234", session);

        assertTrue(store.exists("1234"));
        assertTrue(cache.contains("1234"));

        context.stop(); //calls shutdown

        assertTrue(store.exists("1234"));
        assertFalse(cache.contains("1234"));
        assertEquals(2, listener.passivateCalls);
        assertEquals(1, listener.activateCalls);
    }

    /**
     * Test that a new Session object can be created from
     * previously persisted data (SessionData).
     */
    @Test
    public void testNewSessionFromPersistedData()
        throws Exception
    {
        Server server = new Server();

        ServletContextHandler context = new ServletContextHandler(ServletContextHandler.SESSIONS);
        context.setContextPath("/test");
        context.setServer(server);

        DefaultSessionCacheFactory cacheFactory = new DefaultSessionCacheFactory();
        cacheFactory.setEvictionPolicy(SessionCache.NEVER_EVICT);
        DefaultSessionCache cache = (DefaultSessionCache)cacheFactory.getSessionCache(context.getSessionHandler());

        TestSessionDataStore store = new TestSessionDataStore(true);//fake passivation
        cache.setSessionDataStore(store);
        context.getSessionHandler().setSessionCache(cache);

        context.start();

        long now = System.currentTimeMillis();
        //fake persisted data
        SessionData data = store.newSessionData("1234", now - 20, now - 10, now - 20, TimeUnit.MINUTES.toMillis(10));
        Session session = cache.newSession(data);
        assertNotNull(session);
        assertEquals("1234", session.getId());
    }

    /**
     * Test that a session id can be renewed.
     */
    @Test
    public void testRenewSessionId()
        throws Exception
    {
        Server server = new Server();

        ServletContextHandler context = new ServletContextHandler(ServletContextHandler.SESSIONS);
        context.setContextPath("/test");
        context.setServer(server);

        DefaultSessionCacheFactory cacheFactory = new DefaultSessionCacheFactory();
        cacheFactory.setEvictionPolicy(SessionCache.NEVER_EVICT);
        DefaultSessionCache cache = (DefaultSessionCache)cacheFactory.getSessionCache(context.getSessionHandler());

        TestSessionDataStore store = new TestSessionDataStore(true);//fake passivation
        cache.setSessionDataStore(store);
        context.getSessionHandler().setSessionCache(cache);

        context.start();

        //put a session in the cache and store
        long now = System.currentTimeMillis();
        SessionData data = store.newSessionData("1234", now - 20, now - 10, now - 20, TimeUnit.MINUTES.toMillis(10));
        Session session = cache.newSession(data);
        cache.add("1234", session);
        assertTrue(cache.contains("1234"));

        cache.renewSessionId("1234", "5678", "1234.foo", "5678.foo");

        assertTrue(cache.contains("5678"));
        assertFalse(cache.contains("1234"));

        assertTrue(store.exists("5678"));
        assertFalse(store.exists("1234"));
    }

    /**
     * Test that a session that is in the cache can be retrieved.
     */
    @Test
    public void testGetSessionInCache()
        throws Exception
    {
        Server server = new Server();

        ServletContextHandler context = new ServletContextHandler(ServletContextHandler.SESSIONS);
        context.setContextPath("/test");
        context.setServer(server);

        DefaultSessionCacheFactory cacheFactory = new DefaultSessionCacheFactory();
        cacheFactory.setEvictionPolicy(SessionCache.NEVER_EVICT);
        DefaultSessionCache cache = (DefaultSessionCache)cacheFactory.getSessionCache(context.getSessionHandler());

        TestSessionDataStore store = new TestSessionDataStore();
        cache.setSessionDataStore(store);
        context.getSessionHandler().setSessionCache(cache);
        context.start();

        long now = System.currentTimeMillis();
        SessionData data = store.newSessionData("1234", now - 20, now - 10, now - 20, TimeUnit.MINUTES.toMillis(10));
        Session session = cache.newSession(data);

        //ensure the session is in the cache
        cache.add("1234", session);

        //peek into the cache and see if it is there
        assertTrue(((AbstractSessionCache)cache).contains("1234"));
    }

    /**
     * Test that the cache can load from the SessionDataStore
     */
    @Test
    public void testGetSessionNotInCache()
        throws Exception
    {
        Server server = new Server();

        ServletContextHandler context = new ServletContextHandler(ServletContextHandler.SESSIONS);
        context.setContextPath("/test");
        context.setServer(server);

        DefaultSessionCacheFactory cacheFactory = new DefaultSessionCacheFactory();
        cacheFactory.setEvictionPolicy(SessionCache.NEVER_EVICT);
        DefaultSessionCache cache = (DefaultSessionCache)cacheFactory.getSessionCache(context.getSessionHandler());

        TestSessionDataStore store = new TestSessionDataStore();
        cache.setSessionDataStore(store);
        context.getSessionHandler().setSessionCache(cache);
        context.start();

        //put session data into the store
        long now = System.currentTimeMillis();
        SessionData data = store.newSessionData("1234", now - 20, now - 10, now - 20, TimeUnit.MINUTES.toMillis(10));
        store.store("1234", data);

        assertFalse(cache.contains("1234"));

        Session session = cache.get("1234");
        assertEquals(1, session.getRequests());
        assertNotNull(session);
        assertEquals("1234", session.getId());
        assertEquals(now - 20, session.getCreationTime());
    }

    @Test
    public void testAdd()
        throws Exception
    {
        Server server = new Server();

        ServletContextHandler context = new ServletContextHandler(ServletContextHandler.SESSIONS);
        context.setContextPath("/test");
        context.setServer(server);

        DefaultSessionCacheFactory cacheFactory = new DefaultSessionCacheFactory();
        cacheFactory.setEvictionPolicy(SessionCache.NEVER_EVICT);
        DefaultSessionCache cache = (DefaultSessionCache)cacheFactory.getSessionCache(context.getSessionHandler());

        TestSessionDataStore store = new TestSessionDataStore();
        cache.setSessionDataStore(store);
        context.getSessionHandler().setSessionCache(cache);
        context.start();

        //add data for a session to the store
        long now = System.currentTimeMillis();
        SessionData data = store.newSessionData("1234", now - 20, now - 10, now - 20, TimeUnit.MINUTES.toMillis(10));
        data.setExpiry(now + TimeUnit.DAYS.toMillis(1));
        
        //create a session for the existing session data, add it to the cache
        Session session = cache.newSession(data);
        cache.add("1234", session);

        assertEquals(1, session.getRequests());
        assertTrue(session.isResident());
        assertTrue(cache.contains("1234"));
        assertFalse(store.exists("1234"));
    }

    @Test
    public void testRelease()
        throws Exception
    {
        Server server = new Server();

        ServletContextHandler context = new ServletContextHandler(ServletContextHandler.SESSIONS);
        context.setContextPath("/test");
        context.setServer(server);

        DefaultSessionCacheFactory cacheFactory = new DefaultSessionCacheFactory();
        cacheFactory.setEvictionPolicy(SessionCache.NEVER_EVICT);
        DefaultSessionCache cache = (DefaultSessionCache)cacheFactory.getSessionCache(context.getSessionHandler());

        TestSessionDataStore store = new TestSessionDataStore();
        cache.setSessionDataStore(store);
        context.getSessionHandler().setSessionCache(cache);
        context.start();

        //create data for a session in the store
        long now = System.currentTimeMillis();
        SessionData data = store.newSessionData("1234", now - 20, now - 10, now - 20, TimeUnit.MINUTES.toMillis(10));
        data.setExpiry(now + TimeUnit.DAYS.toMillis(1));
        
        //make a session for the existing id, add to cache
        Session session = cache.newSession(data);
        cache.add("1234", session);
        
        //release use of newly added session
        cache.release("1234", session);

        assertEquals(0, session.getRequests());
        assertTrue(session.isResident());
        assertTrue(cache.contains("1234"));
        assertTrue(store.exists("1234"));
    }

    /**
     * Test contains method.
     */
    @Test
    public void testContains()
        throws Exception
    {
        Server server = new Server();

        ServletContextHandler context = new ServletContextHandler(ServletContextHandler.SESSIONS);
        context.setContextPath("/test");
        context.setServer(server);

        DefaultSessionCacheFactory cacheFactory = new DefaultSessionCacheFactory();
        cacheFactory.setEvictionPolicy(SessionCache.NEVER_EVICT);
        DefaultSessionCache cache = (DefaultSessionCache)cacheFactory.getSessionCache(context.getSessionHandler());

        TestSessionDataStore store = new TestSessionDataStore();
        cache.setSessionDataStore(store);
        context.getSessionHandler().setSessionCache(cache);
        context.start();

        //test one that isn't contained
        assertFalse(cache.contains("1234"));

        //test one that is contained
        long now = System.currentTimeMillis();
        SessionData data = store.newSessionData("1234", now - 20, now - 10, now - 20, TimeUnit.MINUTES.toMillis(10));
        Session session = cache.newSession(data);
        cache.add("1234", session);
        assertTrue(cache.contains("1234"));
    }

    /**
     * Test the exist method.
     */
    @Test
    public void testExists()
        throws Exception
    {
        Server server = new Server();

        ServletContextHandler context = new ServletContextHandler(ServletContextHandler.SESSIONS);
        context.setContextPath("/test");
        context.setServer(server);

        DefaultSessionCacheFactory cacheFactory = new DefaultSessionCacheFactory();
        cacheFactory.setEvictionPolicy(SessionCache.NEVER_EVICT);
        DefaultSessionCache cache = (DefaultSessionCache)cacheFactory.getSessionCache(context.getSessionHandler());

        TestSessionDataStore store = new TestSessionDataStore();
        cache.setSessionDataStore(store);
        context.getSessionHandler().setSessionCache(cache);
        context.start();

        //test one that doesn't exist at all
        assertFalse(cache.exists("1234"));

        //test one that only exists in the store
        long now = System.currentTimeMillis();
        SessionData data = store.newSessionData("1234", now - 20, now - 10, now - 20, TimeUnit.MINUTES.toMillis(10));
        store.store("1234", data);
        assertTrue(cache.exists("1234"));

        //test one that exists in the cache also
        Session session = cache.newSession(data);
        cache.add("1234", session);
        assertTrue(cache.exists("1234"));
    }

    /**
     * Test the delete method.
     */
    @Test
    public void testDelete()
        throws Exception
    {
        Server server = new Server();

        ServletContextHandler context = new ServletContextHandler(ServletContextHandler.SESSIONS);
        context.setContextPath("/test");
        context.setServer(server);

        DefaultSessionCacheFactory cacheFactory = new DefaultSessionCacheFactory();
        cacheFactory.setEvictionPolicy(SessionCache.NEVER_EVICT);
        cacheFactory.setSaveOnCreate(true);
        DefaultSessionCache cache = (DefaultSessionCache)cacheFactory.getSessionCache(context.getSessionHandler());

        TestSessionDataStore store = new TestSessionDataStore();
        cache.setSessionDataStore(store);
        context.getSessionHandler().setSessionCache(cache);
        context.start();

        //test remove non-existent session
        Session session = cache.delete("1234");
        assertNull(session);

        //test remove of existing session in store only
        long now = System.currentTimeMillis();
        SessionData data = store.newSessionData("1234", now - 20, now - 10, now - 20, TimeUnit.MINUTES.toMillis(10));
        store.store("1234", data);
        session = cache.delete("1234");
        assertNotNull(session);
        assertFalse(store.exists("1234"));
        assertFalse(cache.contains("1234"));

        //test remove of session in both store and cache
        session = cache.newSession(null, "1234",now - 20, TimeUnit.MINUTES.toMillis(10));//saveOnCreate ensures write to store
        cache.add("1234", session);
        assertTrue(store.exists("1234"));
        assertTrue(cache.contains("1234"));
        session = cache.delete("1234");
        assertNotNull(session);
        assertFalse(store.exists("1234"));
        assertFalse(cache.contains("1234"));
    }

    @Test
    public void testExpiration()
        throws Exception
    {
        Server server = new Server();

        ServletContextHandler context = new ServletContextHandler(ServletContextHandler.SESSIONS);
        context.setContextPath("/test");
        context.setServer(server);

        DefaultSessionCacheFactory cacheFactory = new DefaultSessionCacheFactory();
        cacheFactory.setEvictionPolicy(SessionCache.NEVER_EVICT);
        DefaultSessionCache cache = (DefaultSessionCache)cacheFactory.getSessionCache(context.getSessionHandler());

        TestSessionDataStore store = new TestSessionDataStore();
        cache.setSessionDataStore(store);
        context.getSessionHandler().setSessionCache(cache);
        context.start();

        //test no candidates, no data in store
        Set<String> result = cache.checkExpiration(Collections.emptySet());
        assertTrue(result.isEmpty());

        //test candidates that are in the cache and NOT expired
        long now = System.currentTimeMillis();
        SessionData data = store.newSessionData("1234", now - 20, now - 10, now - 20, TimeUnit.MINUTES.toMillis(10));
        data.setExpiry(now + TimeUnit.DAYS.toMillis(1));
        Session session = cache.newSession(data);
        cache.add("1234", session);
        cache.release("1234", session);
        assertTrue(cache.exists("1234"));
        result = cache.checkExpiration(Collections.singleton("1234"));
        assertTrue(result.isEmpty());

        //test candidates that are in the cache AND expired
        data.setExpiry(1);
        result = cache.checkExpiration(Collections.singleton("1234"));
        assertEquals(1, result.size());
        assertEquals("1234", result.iterator().next());

        //test candidates that are not in the cache
        SessionData data2 = store.newSessionData("567", now - 50, now - 40, now - 30, TimeUnit.MINUTES.toMillis(10));
        data2.setExpiry(1);
        store.store("567", data2);

        result = cache.checkExpiration(Collections.emptySet());
        assertThat(result, containsInAnyOrder("1234", "567"));
    }

    @Test
    public void testCheckInactiveSession()
        throws Exception
    {
        Server server = new Server();

        ServletContextHandler context = new ServletContextHandler(ServletContextHandler.SESSIONS);
        context.setContextPath("/test");
        context.setServer(server);

        DefaultSessionCacheFactory cacheFactory = new DefaultSessionCacheFactory();
        cacheFactory.setEvictionPolicy(SessionCache.NEVER_EVICT);
        DefaultSessionCache cache = (DefaultSessionCache)cacheFactory.getSessionCache(context.getSessionHandler());

        TestSessionDataStore store = new TestSessionDataStore();
        cache.setSessionDataStore(store);
        context.getSessionHandler().setSessionCache(cache);
        context.start();

        //test NEVER EVICT
        //test session that is not resident
        long now = System.currentTimeMillis();
        SessionData data = store.newSessionData("1234", now - 20, now - 10, now - 20, TimeUnit.MINUTES.toMillis(10));
        data.setExpiry(now + TimeUnit.DAYS.toMillis(1));
        Session session = cache.newSession(data);
        cache.checkInactiveSession(session);
        assertFalse(store.exists("1234"));
        assertFalse(cache.contains("1234"));
        assertFalse(session.isResident());
        //ie nothing happens to the session

        //test session that is resident but not valid
        cache.add("1234", session);
        cache.release("1234", session); //this will write session
        session._state = Session.State.INVALID;
        cache.checkInactiveSession(session);
        assertTrue(store.exists("1234"));
        assertTrue(cache.contains("1234"));
        assertTrue(session.isResident());
        assertFalse(session.isValid());
        //ie nothing happens to the session

        //test session that is resident, is valid, but NEVER_EVICT
        session._state = Session.State.VALID;
        cache.checkInactiveSession(session);
        assertTrue(store.exists("1234"));
        assertTrue(cache.contains("1234"));
        assertTrue(session.isResident());
        assertTrue(session.isValid());
        //ie nothing happens to the session

        //test EVICT_ON_INACTIVITY, session has passed the inactivity time
        cache.setEvictionPolicy(SessionCache.EVICT_ON_INACTIVITY);
        data.setAccessed(now - TimeUnit.SECONDS.toMillis(30));
        cache.checkInactiveSession(session);
        assertFalse(cache.contains("1234"));
        assertFalse(session.isResident());

        //test  EVICT_ON_SESSION_EXIT with requests still active.
        //this should not affect the session because it this is an idle test only
        SessionData data2 = store.newSessionData("567", now, now - TimeUnit.SECONDS.toMillis(30), now - TimeUnit.SECONDS.toMillis(40), TimeUnit.MINUTES.toMillis(10));
        data2.setExpiry(now + TimeUnit.DAYS.toMillis(1));//not expired
        Session session2 = cache.newSession(data2);
        cache.add("567", session2);//ensure session is in cache
        cache.setEvictionPolicy(SessionCache.EVICT_ON_SESSION_EXIT);
        session2.access(System.currentTimeMillis());//simulate 1 request in session
        assertTrue(cache.contains("567"));
        cache.checkInactiveSession(session2);
        assertTrue(cache.contains("567")); //not evicted

        //test  EVICT_ON_SESSION_EXIT - requests not active
        //this should not affect the session because this is an idle test only
        session2.complete(); //NOTE:don't call cache.release as this will remove the session
        cache.checkInactiveSession(session2);
        assertTrue(cache.contains("567"));
    }

    @Test
    public void testSaveOnEviction()
        throws Exception
    {
        Server server = new Server();

        ServletContextHandler context = new ServletContextHandler(ServletContextHandler.SESSIONS);
        context.setContextPath("/test");
        context.setServer(server);

        DefaultSessionCacheFactory cacheFactory = new DefaultSessionCacheFactory();
        cacheFactory.setEvictionPolicy(SessionCache.EVICT_ON_INACTIVITY); //evict after 1 second inactivity
        DefaultSessionCache cache = (DefaultSessionCache)cacheFactory.getSessionCache(context.getSessionHandler());

        TestSessionDataStore store = new TestSessionDataStore();
        cache.setSessionDataStore(store);
        context.getSessionHandler().setSessionCache(cache);
        context.start();

        //make a session
        long now = System.currentTimeMillis();
        SessionData data = store.newSessionData("1234", now - 20, now - 10, now - 20, TimeUnit.MINUTES.toMillis(10));
        data.setExpiry(now + TimeUnit.DAYS.toMillis(1));
        Session session = cache.newSession(data);
        cache.add("1234", session); //make it resident
        assertTrue(cache.contains("1234"));
        long accessed = now - TimeUnit.SECONDS.toMillis(30); //make it idle
        data.setAccessed(accessed);
        cache.release("1234", session);
        assertTrue(cache.contains("1234"));
        assertTrue(session.isResident());
        cache.checkInactiveSession(session);
        assertFalse(cache.contains("1234"));
        assertFalse(session.isResident());
        SessionData retrieved = store.load("1234");
        assertEquals(accessed, retrieved.getAccessed()); //check that we persisted the session before we evicted
    }

    @Test
    public void testSaveOnCreateTrue()
        throws Exception
    {
        Server server = new Server();

        ServletContextHandler context = new ServletContextHandler(ServletContextHandler.SESSIONS);
        context.setContextPath("/test");
        context.setServer(server);

        DefaultSessionCacheFactory cacheFactory = new DefaultSessionCacheFactory();
        cacheFactory.setEvictionPolicy(SessionCache.NEVER_EVICT);
        cacheFactory.setSaveOnCreate(true);
        DefaultSessionCache cache = (DefaultSessionCache)cacheFactory.getSessionCache(context.getSessionHandler());

        TestSessionDataStore store = new TestSessionDataStore();
        cache.setSessionDataStore(store);
        context.getSessionHandler().setSessionCache(cache);
        context.start();

        long now = System.currentTimeMillis();
        cache.newSession(null, "1234", now, TimeUnit.MINUTES.toMillis(10));
        assertTrue(store.exists("1234"));
    }

    @Test
    public void testSaveOnCreateFalse()
        throws Exception
    {
        Server server = new Server();

        ServletContextHandler context = new ServletContextHandler(ServletContextHandler.SESSIONS);
        context.setContextPath("/test");
        context.setServer(server);

        DefaultSessionCacheFactory cacheFactory = new DefaultSessionCacheFactory();
        cacheFactory.setEvictionPolicy(SessionCache.NEVER_EVICT);
        cacheFactory.setSaveOnCreate(false);
        DefaultSessionCache cache = (DefaultSessionCache)cacheFactory.getSessionCache(context.getSessionHandler());

        TestSessionDataStore store = new TestSessionDataStore();
        cache.setSessionDataStore(store);
        context.getSessionHandler().setSessionCache(cache);
        context.start();

        long now = System.currentTimeMillis();
        cache.newSession(null, "1234", now, TimeUnit.MINUTES.toMillis(10));
        assertFalse(store.exists("1234"));
    }
}<|MERGE_RESOLUTION|>--- conflicted
+++ resolved
@@ -79,11 +79,7 @@
         TestServer server = new TestServer(0, inactivePeriod, scavengePeriod, cacheFactory, storeFactory);
         ServletContextHandler contextHandler = server.addContext("/test");
         TestHttpChannelCompleteListener scopeListener = new TestHttpChannelCompleteListener();
-<<<<<<< HEAD
-        server.getConnector().addBean(scopeListener);
-=======
         server.getServerConnector().addBean(scopeListener);
->>>>>>> 6038d751
 
         TestHttpSessionListener listener = new TestHttpSessionListener();
         contextHandler.getSessionHandler().addEventListener(listener);
