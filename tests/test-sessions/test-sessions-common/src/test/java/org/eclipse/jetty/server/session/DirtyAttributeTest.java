--- conflicted
+++ resolved
@@ -95,11 +95,7 @@
         ctxA.addServlet(TestDirtyServlet.class, "/test");
 
         TestHttpChannelCompleteListener scopeListener = new TestHttpChannelCompleteListener();
-<<<<<<< HEAD
-        server.getConnector().addBean(scopeListener);
-=======
         server.getServerConnector().addBean(scopeListener);
->>>>>>> 6038d751
 
         server.start();
         int port = server.getPort();
@@ -129,10 +125,6 @@
                 assertEquals(HttpServletResponse.SC_OK, response.getStatus());
 
                 //ensure request fully finished processing
-<<<<<<< HEAD
-                System.err.println("await " + latch);
-=======
->>>>>>> 6038d751
                 assertTrue(latch.await(5, TimeUnit.SECONDS));
 
                 A_VALUE.assertPassivatesEquals(1);
